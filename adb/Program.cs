﻿using System;
using System.IO;

// profiling with callback mode - not sure if callback is good for profiling
// output expression by push down from top: a node's output including two parts: 
// 1) everything it needs (say filter)
// 2) everything its parent node need
// A top node's output is defined by query's selection list. So we can decide the 
// output list by push down the request from top. Meanwhile, scalar subquery is 
// handled separately.
//

namespace adb
{
    class Program
    {
        static void Main(string[] args)
        {
            string sql = "";

            sql = "select a1,a1,a3,a3 from a where a2> (select b1 from b where b1=a1 and b2=3);"; // lost a2>@1
            // bad sql = "select a1,a1,a3,a3 from a where a2> (select b1 from b where b1=a1) or a2<=2;"; 
            sql = @"select a1 from c,a, b where a1=b1 and b2=c2 and a.a1 = (select b1 from(select b_2.b1, b_1.b2, b_1.b3 from b b_1, b b_2) bo where b2 = a2 
                and b1 = (select b1 from b where b3 = a3 and bo.b3 = c3 and b3> 1) and b2<5)
                and a.a2 = (select b2 from b bo where b1 = a1 and b2 = (select b2 from b where b4 = a3 + 1 and bo.b3 = a3 and b3> 0) and c3<5);";
            sql = "select a1,a1,a3,a3 from a where a2> (select b1 from (select * from b) d,c where b1=c1 and b1=a1 and b2=3);"; // lost a2>@1
            Tpch.LoadTables("0001");
            //Tpch.CreateIndexes();
            Tpch.AnalyzeTables();

            {
                var files = Directory.GetFiles(@"../../../tpch");

                var v = files[20]; //12
                {
                    sql = File.ReadAllText(v);
                    goto doit;
                }
            }

            /*OptimizeOption option = new OptimizeOption();
            option.remove_from = true;
            sql = "select a1 from(select b1 as a1 from b) c;";
            SQLStatement.ExecSQL(sql, out _, out _, option);
            sql = "select b1 from (select count(*) as b1 from b) a;";
            SQLStatement.ExecSQL(sql, out _, out _, option);
            sql = "select c100 from (select c1 c100 from c) c where c100>1";
            SQLStatement.ExecSQL(sql, out _, out _, option);
            sql = "select * from (select a1*a2 a12, a1 a2 from a) b(a12);";
            SQLStatement.ExecSQL(sql, out _, out _, option);
            sql = "select * from (select a1*a2 a12, a1 a3 from a) b;";
            SQLStatement.ExecSQL(sql, out _, out _, option);
            sql = "select *, cd.* from (select a.* from a join b on a1=b1) ab , (select c1 , c3 from c join d on c1=d1) cd where ab.a1=cd.c1";
            SQLStatement.ExecSQL(sql, out _, out _, option);
            sql = "select * from (select * from a join b on a1=b1) ab , (select * from c join d on c1=d1) cd where ab.a1=cd.c1";
            SQLStatement.ExecSQL(sql, out _, out _, option);
            sql = "select a12*a12 from (select a1*a2 a12, a1 a3 from a) b;";
            SQLStatement.ExecSQL(sql, out _, out _, option);
            sql = "select b1,c100 from (select count(*) as b1 from b) a, (select c1 c100 from c) c where c100>1;";
            SQLStatement.ExecSQL(sql, out _, out _, option);
            sql = "select a2, count(*), sum(a2) from (select a2 from a) b where a2*a2> 1 group by a2;";
            SQLStatement.ExecSQL(sql, out _, out _, option);
            sql = "select b1+b1, b2+b2, c100 from (select b1, count(*) as b2 from b) a, (select c1 c100 from c) c where c100>1;";
            SQLStatement.ExecSQL(sql, out _, out _, option);

            option.remove_from = false;
            sql = "select b1+c100 from (select count(*) as b1 from b) a, (select c1 c100 from c) c where c100>1;";
            SQLStatement.ExecSQL(sql, out _, out _, option);
            sql = "select sum(e1) from (select d1 from (select sum(a12) from (select a1, a2, a1*a2 a12 from a) b) c(d1)) d(e1);";
            SQLStatement.ExecSQL(sql, out _, out _, option);
            sql = "select a2/2, count(*) from (select a2 from a where exists (select * from a b where b.a3>=a.a1+b.a1+1) or a2>2) b group by a2/2;";
            SQLStatement.ExecSQL(sql, out _, out _, option);
            sql = "select d1, sum(d2) from (select c1/2, sum(c1) from (select b1, count(*) as a1 from b group by b1)c(c1, c2) group by c1/2) d(d1, d2) group by d1;";
            SQLStatement.ExecSQL(sql, out _, out _, option);
            sql = "select a2/2, count(*) from (select a2 from a where exists (select * from a b where b.a3>=a.a1+b.a1+1) or a2>2) b group by a2/2;";
            sql = "select a2, count(*) from (select a2 from a where exists (select * from a b where b.a3>=a.a1+b.a1+1) or a2>2) b group by a2;";
            sql = "select a2, count(*) from (select a2 from a) b group by a2;";
          */

            sql = "select count(*) from (select a2 from a where exists (select * from a b where b.a3>=a.a1+b.a1+1) or a2>2) b;";
            sql = "select count(*) from (select a2 from a where exists (select * from a b where b.a3>=a.a1+b.a1+1)) b;";
            sql = "select b1+b1, b2+b2+b1, c100 from (select b1, count(*) as b2 from b) a, (select c1 c100 from c) c where c100>1;";
            //sql = "select a2/2, count(*) from (select a2 from a where exists (select * from a b where b.a3>=a.a1+b.a1+1) or a2>2) b group by a2/2;";
            //sql = "select a2/2, count(*) from (select a2 from a where exists (select * from a b where b.a3>=b.a1+1) or a2>2) b group by a2/2;";
            //sql = "select b1+b1, b2+b2, c100 from (select b1, count(*) as b2 from b group by b1) a, (select c1 c100 from c) c where c100>1;";
            //sql = "select count(ca2) from (select count(a2) from a group by a1) b(ca2);";
            //sql = "select ca2, from (select a1, count(a2) as ca2 from a group by a1) b;";
            sql = "select ca2 from (select sum(a1) as ca2 from a group by a2) b;";
            sql = "select ca2 from (select count(a2) as ca2 from a group by a1) b ;";
            sql = "select ca2 from (select count(a2) as ca2 from a group by a1) b group by ca2;";
            sql = "select a1 from (select a1 from a where a2 > (select max(b1) from b)) c;";
            sql = "select a1, count(a1) from a where exists (select *  from b where b1=a1) group by a1;";
            sql = "select a1 from a where a2 > (select max(b1) from b);";
            sql = "select a2 from a where a.a3 > (select min(b1*2) from b where b.b2 >= (select c2-1 from c where c.c2=b2) and b.b3 > ((select c2 from c where c.c2=b2)));";
            sql = "select * from a, (select * from b) c";
            sql = "select b.a1 + b.a2 from (select a1 from a) b";
            sql = "select b1 from b where  b.b2 > (select c2 / 2 from c where c.c2 = b2) and b.b1 > (select c2 / 2 from c where c.c2 = b2);";
            sql = "select a2 from a where a1 in (select a2 from a where exists (select * from a b where b.a3>=a.a1+b.a1+1));";
            sql = "select b3+c2 from a, b, c where (select b1+b2 from b where b1=a1)>4 and (select c2+c3 from c where c1=b1)>6 and c1<1";
            //sql = "select * from a where a2 > (select max(b1) from b where a2=b2);";
            //sql = "select b1+c100 from (select count(*) as b1 from b) a, (select c1 c100 from c) c where c100>1";
            sql = "select * from b join a on a1=b1 where a1 < (select a2 from a where a2=b2);";
            sql = @"select a1 from c,a, b where a1=b1 and b2=c2 and a.a1 = (select b1 from(select b_2.b1, b_1.b2, b_1.b3 from b b_1, b b_2) bo where b2 = a2 
                and b1 = (select b1 from b where b3 = a3 and bo.b3 = c3 and b3> 1) and b2<5)
                and a.a2 = (select b2 from b bo where b1 = a1 and b2 = (select b2 from b where b4 = a3 + 1 and bo.b3 = a3 and b3> 0) and c3<5);"; // FIXME-remove_from
            sql = "select * from (select * from a join b on a1=b1) ab join (select * from c join d on c1=d1) cd on a1+b1=c1+d1"; // FIXME-remove_from
            sql = "select * from (select * from a join b on a1=b1) ab join (select * from c join d on c1=d1) cd on a1+b1=c1 and a2+b2=d2;"; // FIXME-remove_from
            sql = "select a1+b1 from a join b on a1=b1 where a1 < (select a2 from a where a2=b2);";
            sql = @"select a1 from a where a.a1 = (select b1 from b bo where b2 = a2 
                    and b1 = (select b1 from b where b3 = a3 and b3>1) and b2<3);";
            sql = "select a1, a2  from a where a.a1 = (select sum(b1) from b where b2 = a2 and b3<4);";
            sql = "select a1 from a where a1 < (select max(b2) from b where b2=a2);";
            //sql = "select a1 from a where a1 < (select b2 from b where b2=a2);";
            // sql = "select a1 from a, (select b2, max(b3) maxb3 from b group by b2) b where a.a2 = b.b2 and a1 < maxb3";
            // sql = "select a1 from a, (select b2, max(b3) maxb3 from b group by b2) b where a.a2 = b.b2";
            // sql = "select * from (select max(b3) maxb3 from b) b where maxb3>1";    // WRONG!
            sql = "select a1 from a, (select max(b3) maxb3 from b) b where a1 < maxb3"; // WRONG!
            sql = "select b1+c100 from (select count(*) as b1 from b) a, (select c1 c100 from c) c where c100>1;"; // WRONG
            sql = "select b1,c100 from (select count(*) as b1 from b) a, (select c1 c100 from c) c where c100>1;"; // OK
            sql = "select b1,b2,c100 from (select count(*) as b1, sum(b1) b2 from b) a, (select c1 c100 from c) c where c100>1;"; // OK
            sql = "select b1+b2,c100 from (select count(*) as b1, sum(b1) b2 from b) a, (select c1 c100 from c) c where c100>1;"; // OK
            sql = "select b4*b1+b2*b3 from (select 1 as b4, b3, count(*) as b1, sum(b1) b2 from b group by b3) a;"; // OK
            sql = "select b1,c100 from (select count(*) as b1 from b) a, (select c1 c100 from c) c where b1>1 and c100>1;"; // ANSWER WRONG

      //  doit:
            // sql = @"select a2 from a where exists (select * from a b where b.a3>=a.a1+b.a1+1)
            //          and a2>1 and not exists (select * from a b where b.a2+7=a.a1+b.a1);";
            // sql = " select a1, sum(a12) from (select a1, a1*a2 a12 from a) b where a1 >= (select c1 from c where c1=a1) group by a1;";
            sql = "select a2 from a where a1 in (select a2 from a where exists (select * from a b where b.a3>=a.a1+b.a1+1));";
            sql = "select a2 from a where exists (select * from a b where b.a3>=a.a1+b.a1+1) or a2>2;";
            sql = "select 1 from a where a.a1 > (select b1 from b where b.b2 > (select c2 from c where c.c2=b2) and b.b1 > ((select c2 from c where c.c2=b2)))";
            sql = "select a2 from a where exists (select * from a b where b.a3>=a.a1+b.a1+1) and a1>2;";
            sql = "select a2 from a where a1 in (select a2 from a a1 where exists (select * from a b where b.a3>=a1.a1+b.a1+1));"; //2,3
            sql = "select a2 from a where a1 in (select a2 from a where exists (select * from a b where b.a3>=a.a1+b.a1+1));"; //2,3
            sql = "select a2 from a where a1 in (select a2 from a where exists (select * from a b where b.a3>a1+b.a1+1));"; //2,3, ok
            sql = "select a2 from a where a1 in (select a2 from a a1 where exists (select * from a b where b.a3>=a.a1+b.a1+1));"; // 2
            sql = "select a2 from a where a1 in (select a2 from a where exists(select * from a b where b.a3 >= a.a1 + b.a1 + 1));";
            sql = "select a1,a2,b2 from b, a where a1=b1 and a1 < (select a2 from a where a2=b2);";
            sql = "select a2/2, count(*) from (select a2 from a where exists (select * from a b where b.a3>=a.a1+b.a1+1) or a2>2) b group by a2/2;";
            sql = "select a2 from a where a.a3 > (select min(b1*2) from b where b.b2 >= (select c2-1 from c where c.c2=b2) and b.b3 > ((select c2 from c where c.c2=b2)));";
            sql = "select * from a where a1> (select sum(b2) from b where a1=b1);";
            sql = "select * from a where a1> (select b2 from b where a1<>b1);";

        doit:
<<<<<<< HEAD
             sql = "select * from a where a1>1;";
            //sql = "select e1 from (select d1 from (select sum(a12) from (select a1*a2 a12 from a) b) c(d1)) d(e1);";
=======

            sql = "select * from a, b, c where a1>b1 and a2>c2";
            //sql = "select * from a where a1>1;";
>>>>>>> 78f269e8

            Console.WriteLine(sql);
            var a = RawParser.ParseSingleSqlStatement(sql);
            a.queryOpt_.profile_.enabled_ = false;
            a.queryOpt_.optimize_.enable_subquery_to_markjoin_ = true;
            a.queryOpt_.optimize_.remove_from = true;
            a.queryOpt_.optimize_.use_memo_ = true;
            a.queryOpt_.optimize_.use_codegen_ = true;

            // -- Semantic analysis:
            //  - bind the query
            a.Bind(null);

            // -- generate an initial plan
            ExplainOption.costoff_ = false;
            ExplainOption.show_tablename_ = true;
            var rawplan = a.CreatePlan();
            Console.WriteLine(rawplan.PrintString(0));

            ExplainOption.costoff_ = !a.queryOpt_.optimize_.use_memo_;
            PhysicNode phyplan = null;
            if (a.queryOpt_.optimize_.use_memo_)
            {
                Console.WriteLine("***************** optimized plan *************");
                var optplan = a.PhaseOneOptimize();
                Optimizer.InitRootPlan(a);
                Optimizer.OptimizeRootPlan(a, null);
                Console.WriteLine(Optimizer.PrintMemo());
                phyplan = Optimizer.CopyOutOptimalPlan();
                Console.WriteLine("***************** Memo plan *************");
                Console.WriteLine(phyplan.PrintString(0));
                Optimizer.PrintMemo();
            }
            else
            {
                // -- optimize the plan
                Console.WriteLine("-- optimized plan --");
                var optplan = a.PhaseOneOptimize();
                Console.WriteLine(optplan.PrintString(0));

                // -- physical plan
                Console.WriteLine("-- physical plan --");
                phyplan = a.physicPlan_;
                Console.WriteLine(phyplan.PrintString(0));
            }

            Console.WriteLine("-- profiling plan --");
            var final = new PhysicCollect(phyplan);
            var context = new ExecContext(a.queryOpt_);
            var code = final.Open(context);
            code += final.Exec(context, null);
            code += final.Close(context);

            if (a.queryOpt_.optimize_.use_codegen_)
            {
                CodeWriter.WriteLine(code);
                Compiler.Compile();
            }

            Console.WriteLine(phyplan.PrintString(0));
        }
    }
}<|MERGE_RESOLUTION|>--- conflicted
+++ resolved
@@ -142,14 +142,9 @@
             sql = "select * from a where a1> (select b2 from b where a1<>b1);";
 
         doit:
-<<<<<<< HEAD
-             sql = "select * from a where a1>1;";
-            //sql = "select e1 from (select d1 from (select sum(a12) from (select a1*a2 a12 from a) b) c(d1)) d(e1);";
-=======
 
             sql = "select * from a, b, c where a1>b1 and a2>c2";
             //sql = "select * from a where a1>1;";
->>>>>>> 78f269e8
 
             Console.WriteLine(sql);
             var a = RawParser.ParseSingleSqlStatement(sql);
