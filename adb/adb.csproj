--- conflicted
+++ resolved
@@ -99,17 +99,10 @@
     <Compile Include="Properties\AssemblyInfo.cs" />
     <Compile Include="RulesTrans.cs" />
     <Compile Include="Statis.cs" />
-<<<<<<< HEAD
-    <Compile Include="stmt.cs" />
-    <Compile Include="stmtDML.cs" />
-    <Compile Include="subquery.cs" />
-    <Compile Include="tpch.cs" />
-=======
     <Compile Include="Stmt.cs" />
     <Compile Include="StmtDML.cs" />
     <Compile Include="Subquery.cs" />
     <Compile Include="Tpch.cs" />
->>>>>>> 7425845b
     <Compile Include="Utils.cs" />
   </ItemGroup>
   <ItemGroup>
