--- conflicted
+++ resolved
@@ -68,11 +68,7 @@
                 if (phynode != null && phynode.profile_ != null)
                 {
                     if (!ExplainOption.costoff_)
-<<<<<<< HEAD
-                        r += $" (rows={phynode.logic_.EstCardinality()})";
-=======
                         r += $" (cost = {phynode.Cost()}, rows={phynode.logic_.EstCardinality()})";
->>>>>>> 7425845b
                     r += $" (actual rows = {phynode.profile_.nrows_})";
                 }
                 r += "\n";
