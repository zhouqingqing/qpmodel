--- conflicted
+++ resolved
@@ -461,12 +461,6 @@
             {
                 var t_hasdtable = hasdtable;
                 var t_onlyreplicated = onlyreplicated;
-<<<<<<< HEAD
-                var from = qx.query_.from_;
-                from.ForEach(x => checkifHasdtableAndifOnlyReplicated(x, ref t_hasdtable, ref t_onlyreplicated));
-                hasdtable = t_hasdtable;
-                onlyreplicated = t_onlyreplicated;
-=======
                 if (qx.query_ != null)
                 {
                     if (qx.query_.from_ != null)
@@ -477,7 +471,6 @@
                         onlyreplicated = t_onlyreplicated;
                     }
                 }
->>>>>>> e34e5ef1
             }
 
         }
