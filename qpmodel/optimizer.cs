﻿/*
 * The MIT License (MIT)
 *
 * Copyright (c) 2020 Futurewei Corp.
 *
 * Permission is hereby granted, free of charge, to any person
 * obtaining a copy of this software and associated documentation
 * files (the "Software"), to deal in the Software without
 * restriction, including without limitation the rights to use,
 * copy, modify, merge, publish, distribute, sublicense, and/or sell
 * copies of the Software, and to permit persons to whom the
 * Software is furnished to do so, subject to the following
 * conditions:
 *
 * The above copyright notice and this permission notice shall be
 * included in all copies or substantial portions of the Software.
 *
 * THE SOFTWARE IS PROVIDED "AS IS", WITHOUT WARRANTY OF ANY KIND,
 * EXPRESS OR IMPLIED, INCLUDING BUT NOT LIMITED TO THE WARRANTIES
 * OF MERCHANTABILITY, FITNESS FOR A PARTICULAR PURPOSE AND
 * NONINFRINGEMENT. IN NO EVENT SHALL THE AUTHORS OR COPYRIGHT
 * HOLDERS BE LIABLE FOR ANY CLAIM, DAMAGES OR OTHER LIABILITY,
 * WHETHER IN AN ACTION OF CONTRACT, TORT OR OTHERWISE, ARISING
 * FROM, OUT OF OR IN CONNECTION WITH THE SOFTWARE OR THE USE OR
 * OTHER DEALINGS IN THE SOFTWARE.
 */

using System;
using System.Collections.Generic;
using System.Linq;
using System.Diagnostics;

using qpmodel.logic;
using qpmodel.physic;
using qpmodel.expr;
using qpmodel.utils;

using LogicSignature = System.Int64;

// TODO:
//  - branch and bound prouning
//  - aggregation/ctes: by generate multiple memo
//

namespace qpmodel.optimizer
{
    public class Property { }

    // ordering, distribution
    public class PhysicProperty : Property
    {
        public static PhysicProperty nullprop = new PhysicProperty();
        // ordering: the ordered expression and whether is descending
        public List<(Expr expr, bool desc)> ordering_ = new List<(Expr expr, bool desc)>();
        public (DistributionType disttype, List<Expr> exprs) distribution_ = (DistributionType.Any, null);

        public bool IsPropertySupplied(PhysicProperty property)
        {
            // property is considered supplied when both order and property is supplied
            if (IsOrderSupplied(property) && IsDistributionSupplied(property))
                return true;
            return false;
        }
        public bool IsOrderSupplied(PhysicProperty property)
        {
            if (ordering_.Count <= property.ordering_.Count)
            {
                for (int i = 0; i < ordering_.Count; i++)
                    if (!ordering_[i].expr.Equals(property.ordering_[i].expr) ||
                        ordering_[i].desc != property.ordering_[i].desc)
                        return false;
                return true;
            }
            return false;
        }
        public bool IsDistributionSupplied(PhysicProperty property)
        {
            switch (distribution_.disttype)
            {
                case DistributionType.Any:
                    return property.distribution_.disttype == DistributionType.Distributed;
                case DistributionType.Singleton:
                    return property.distribution_.disttype == DistributionType.Singleton;
                // distribution expr list must match to be considered supplied
                case DistributionType.Distributed:
                    if (property.distribution_.disttype == DistributionType.Singleton)
                        return true;
                    if (property.distribution_.disttype == DistributionType.Distributed)
                    {
                        if (distribution_.exprs.Count <= property.distribution_.exprs.Count)
                        {
                            foreach (var expr in distribution_.exprs)
                                if (!property.distribution_.exprs.Contains(expr))
                                    return false;
                        }
                        return true;
                    }
                    return false;
                // replicated can only be satisfied by replicated
                // sin the gather node for that is different
                case DistributionType.Replicated:
                    return property.distribution_.disttype == DistributionType.Replicated;
            }
            Debug.Assert(false);
            return false;
        }

        internal PhysicNode PropertyEnforcement(PhysicNode node, PhysicProperty nodeprop)
        {
            // since the property tranformation process is
            // one enforcement node, either the order is supplied
            // or the distribution is supplied
            if (IsOrderSupplied(nodeprop))
                return DistributionEnforcement(node, nodeprop);
            if (IsDistributionSupplied(nodeprop))
                return OrderEnforcement(node);
            Debug.Assert(false);
            return null;
        }

        internal PhysicNode OrderEnforcement(PhysicNode node)
        {
            List<Expr> order = new List<Expr>();
            List<bool> desc = new List<bool>();
            foreach (var pair in ordering_)
            {
                order.Add(pair.expr);
                desc.Add(pair.desc);
            }
            var logicnode = new LogicOrder(node.logic_, order, desc);
            return new PhysicOrder(logicnode, node);
        }
        internal PhysicNode DistributionEnforcement(PhysicNode node, PhysicProperty nodeprop)
        {
            // if distribution need to be enforced, there are these different scenarios
            // 1.1 required is singleton, node is for any
            // 1.2 required is singleton, node is for replicated
            // 2 required is distributed, node is different distribution
            // TODO: replicated can be enforced by a broadcast node
            if (distribution_.disttype == DistributionType.Singleton)
            {
                if (nodeprop.distribution_.disttype == DistributionType.Any)
                {
                    var logicnode = new LogicGather(node.logic_);
                    return new PhysicGather(logicnode, node);
                }
                else
                {
                    var logicnode = new LogicGather(node.logic_, new List<int> { 0 });
                    return new PhysicGather(logicnode, node);
                }
            }
            else
            {
                Debug.Assert(distribution_.disttype == DistributionType.Distributed);
                var logicnode = new LogicRedistribute(node.logic_, distribution_.exprs);
                return new PhysicRedistribute(logicnode, node);
            }
        }

        public bool Equals(PhysicProperty other)
        {
            if (other is null || ordering_.Count != other.ordering_.Count)
                return false;
            for (int i = 0; i < ordering_.Count; i++)
            {
                if (!ordering_[i].expr.Equals(other.ordering_[i].expr))
                    return false;
                if (ordering_[i].desc != other.ordering_[i].desc)
                    return false;
            }
            if (other.distribution_.disttype != distribution_.disttype)
                return false;
            if (distribution_.disttype == DistributionType.Distributed)
            {
                if (distribution_.exprs.Count != other.distribution_.exprs.Count)
                    return false;
                for (int i = 0; i < distribution_.exprs.Count; i++)
                {
                    if (!distribution_.exprs[i].Equals(other.distribution_.exprs[i]))
                        return false;
                }
            }
            return true;
        }
        public override bool Equals(object obj)
        {
            if ((obj as PhysicProperty) is null) return false;
            return this.Equals(obj as PhysicProperty);
        }
        public override int GetHashCode()
        {
            return ordering_.ListHashCode();
        }
        public override string ToString()
        {
            var s = $"{{{string.Join(",", ordering_)}|{distribution_.disttype}";
            if (distribution_.disttype == DistributionType.Distributed)
                s += $":{string.Join(",", distribution_.exprs)}}}";
            else
                s += "}";
            return s;
        }
    }

    public class SortOrderProperty : PhysicProperty
    {
        // default order property is only for singleton
        public SortOrderProperty(List<Expr> order, List<bool> desc = null)
        {
            if (desc is null)
                desc = new List<bool>(Enumerable.Repeat(false, order.Count).ToArray());
            Debug.Assert(order.Count == desc.Count);
            ordering_ = new List<(Expr, bool)>();
            for (int i = 0; i < order.Count; i++)
                ordering_.Add((order[i], desc[i]));
            distribution_ = (DistributionType.Singleton, null);
        }
    }

    public enum DistributionType
    {
        Any, // does not include replicated
        Singleton,
        Distributed,
        // Replicated refers to only replicated, 
        Replicated // individually considered
    }
    public class DistributionProperty : PhysicProperty
    {
        public static PhysicProperty singleton = new DistributionProperty();
        public static PhysicProperty replicated = EmptyReplicated();
        static public DistributionProperty EmptyReplicated()
        {
            var rep = new DistributionProperty();
            rep.distribution_.disttype = DistributionType.Replicated;
            return rep;
        }
        public DistributionProperty(List<Expr> dist)
        {
            if (dist.Count > 0)
                distribution_ = (DistributionType.Distributed, dist);
        }

        //constructor for base property
        public DistributionProperty()
        {
            distribution_ = (DistributionType.Singleton, null);
        }
    }

    // CGroupMember is a member of CMemoGroup, all these memebers are logically
    // equvalent but different logical/physical implementations
    //
    public class CGroupMember
    {
        public LogicNode logic_;
        public PhysicNode physic_;

        public bool isenforcement_ = false;

        // record the property that is provided and property that is required to children
        public Dictionary<PhysicProperty, List<PhysicProperty>> propertypairs_
            = new Dictionary<PhysicProperty, List<PhysicProperty>>();

        internal CMemoGroup group_;

        internal QueryOption QueryOption() => group_.memo_.stmt_.queryOpt_;
        internal SQLStatement Stmt() => group_.memo_.stmt_;

        internal LogicNode Logic()
        {
            LogicNode logic;
            if (logic_ != null)
                logic = logic_;
            else
                logic = physic_.logic_;
            Debug.Assert(!(logic is LogicMemoRef));
            return logic;
        }
        internal LogicSignature MemoSignature() => Logic().MemoLogicSign();

        public CGroupMember(LogicNode node, CMemoGroup group)
        {
            logic_ = node; group_ = group;
            Debug.Assert(!(Logic() is LogicMemoRef));
        }
        public CGroupMember(PhysicNode node, CMemoGroup group)
        {
            physic_ = node; group_ = group;
            Debug.Assert(!(Logic() is LogicMemoRef));
        }

        public void ValidateMember(bool optimizationDone)
        {
            Debug.Assert(Logic() != null);

            // the node itself is a non-memo node
            Debug.Assert(!(Logic() is LogicMemoRef));

            // solver optimized group is autonomous
            if (group_.IsSolverOptimizedGroup())
                return;

            // enforcement member must have physic_
            if (isenforcement_) Debug.Assert(physic_ != null);

            // all its children shall be memo nodes and can be deref'ed to non-memo node
            Logic().children_.ForEach(x => Debug.Assert(
                    x is LogicMemoRef xl && !(xl.Deref() is LogicMemoRef)));

            if (physic_ != null)
            {
                // the physical node itself is non-memo node
                Debug.Assert(!(physic_ is PhysicMemoRef));

                // all its children shall be memo nodes and can be deref'ed to non-memo node
                physic_.children_.ForEach(x => Debug.Assert(
                    x is PhysicMemoRef xp && !(xp.Logic().Deref() is LogicMemoRef)));

                // enforcement node must reference back to the same group
                if (isenforcement_)
                    physic_.children_.ForEach(x => Debug.Assert(
                        (x as PhysicMemoRef).Group().logicSign_ == group_.logicSign_));
            }
        }

        public override string ToString()
        {
            if (logic_ != null)
            {
                Debug.Assert(physic_ is null);
                return logic_.ToString();
            }
            if (physic_ != null)
                return physic_.ToString();
            Debug.Assert(false);
            return null;
        }

        public override int GetHashCode()
        {
            if (logic_ != null)
                return logic_.GetHashCode();
            if (physic_ != null)
                return physic_.GetHashCode();
            throw new InvalidProgramException();
        }

        public override bool Equals(object obj)
        {
            if (obj is CGroupMember co)
            {
                if (logic_ != null)
                    return logic_.Equals(co.logic_);
                if (physic_ != null)
                    return physic_.Equals(co.physic_);
                throw new InvalidProgramException();
            }
            return false;
        }

        // Apply rule to current members and generate a set of new members for each
        // of the new memberes, find/add itself or its children in the group
        internal List<CGroupMember> ExploreMember(Memo memo)
        {
            var list = group_.exprList_;
            foreach (var rule in group_.memo_.optimizer_.ruleset_)
            {
                if (rule.Appliable(this))
                {
                    // apply rule: sometimes it may simply returns the old member
                    var newmember = rule.Apply(this);
                    if (newmember == this)
                        continue;

                    // enqueue the new member - the exception is solver optimized group
                    // they will do the whole optimization themselves without insert
                    // new groups in memo.
                    //
                    var newlogic = newmember.Logic();
                    if (!(group_.IsSolverOptimizedGroup()))
                        memo.EnquePlan(newlogic);
                    if (!list.Contains(newmember))
                        list.Add(newmember);

                    // do some verification: newmember shall have the same signature as old ones
                    if (newlogic.MemoLogicSign() != list[0].MemoSignature())
                    {
                        Console.WriteLine("********* list[0]");
                        Console.WriteLine(list[0].Logic().Explain());
                        Console.WriteLine("********* newlogic");
                        Console.WriteLine(newlogic.Explain());
                    }
                    Debug.Assert(newlogic.MemoLogicSign() == list[0].MemoSignature());
                }
            }

            return list;
        }
    }

    // A CMemoGroup represents equvalent logical and physical transformations of the same expr.
    // To identify a group, we use a LogicSignature and equalvalent plans shall have the same
    // signature. How to generate it? Though there are physical/logical plans, finally the 
    // problem boiled down to logic plan signature generation since physical can always use 
    // its logic to compute signature.
    // 
    // 1. Signature must consider attributes.
    // Consider the following query:
    //   select * from A where a1 > (select max(a2) from A);
    //
    // There are two A, are they sharing the same group or different groups? Since both are 
    // same, so they can share the same cgroup. However, if one is with a filter, then they
    // are in different cgroup.
    //
    // 2. Signature might compute children in a order insensitive way:
    //    INNERJOIN (A, B) => HJ(A,B), NLJ(A,B)
    //    INNERJOIN (B, A) => HJ(B,A), NLJ(B,A)
    //
    // Is there any compute children in a order sensitive way?
    //    
    // These CGroupMember are in the same group because their logical plan are the same.
    //
    public class CMemoGroup
    {
        // insertion order in memo
        public int memoid_;

        // signature represents a cgroup, all expression in the cgroup shall compute the
        // same signature though different cgroup ok to compute the same as well
        //
        public LogicSignature logicSign_;
        [DebuggerBrowsable(DebuggerBrowsableState.RootHidden)]
        public List<CGroupMember> exprList_ = new List<CGroupMember>();

        public bool explored_ = false;

        // expression in the same group shall have the same cardinality
        public ulong groupcard_ = LogicNode.CARD_INVALID;

        // minMember_ depends on the property: each property has a different inclusive cost min member
        //    0: <no property required>, hash join
        //    1: <order on column a>, NLJ with outer table sorted on a (better than sort on HJ since
        //      the join generate many rows).
        //
        public Dictionary<PhysicProperty, (CGroupMember member, double cost)> minMember_ { get; set; }
            = new Dictionary<PhysicProperty, (CGroupMember, double)>();

        public double nullPropertyMinIncCost
        {
            get
            {
                if (minMember_.ContainsKey(PhysicProperty.nullprop))
                    return minMember_[PhysicProperty.nullprop].cost;
                else if (minMember_.ContainsKey(PhysicProperty.nullprop))
                    return minMember_[DistributionProperty.singleton].cost;
                else
                    return minMember_[minMember_.Keys.ToList()[0]].cost;
            }
        }

        // debug info
        internal Memo memo_;

        public CMemoGroup(Memo memo, int groupid, LogicNode subtree)
        {
            Debug.Assert(!(subtree is LogicMemoRef));
            memo_ = memo;
            memoid_ = groupid;
            explored_ = false;
            logicSign_ = subtree.MemoLogicSign();
            exprList_.Add(new CGroupMember(subtree, this));
        }

        public void ValidateGroup(bool optimizationDone)
        {
            // no duplicated members in the list
            Debug.Assert(exprList_.Distinct().Count() == exprList_.Count);
            Debug.Assert(!optimizationDone || explored_);

            for (int i = 1; i < exprList_.Count; i++)
            {
                // all members within a group are logically equavalent
                var member = exprList_[i];
                member.ValidateMember(optimizationDone);

                Debug.Assert(groupcard_ == member.Logic().Card());
                Debug.Assert(exprList_[0].MemoSignature() == member.MemoSignature());
            }
        }

        // {1} X {2} -> Scan(A) X Scan(B)
        public LogicNode RetrieveLogicTree(LogicNode logic)
        {
            if (logic.children_.Count > 0)
            {
                var children = new List<LogicNode>();
                foreach (var v in logic.children_)
                {
                    var c = v;
                    if (v is LogicMemoRef lv)
                        c = lv.group_.RetrieveLogicTree(lv.Deref());
                    children.Add(c);
                }
                logic.children_ = children;
            }

            Debug.Assert(!(logic is LogicMemoRef));
            return logic;
        }

        public void CountMembers(out int clogic, out int cphysic)
        {
            clogic = 0; cphysic = 0;
            foreach (var v in exprList_)
            {
                if (v.logic_ != null)
                    clogic++;
                else
                    cphysic++;
            }
        }

        public override string ToString() => $"{memoid_}";
        public string Print()
        {
            CountMembers(out int clogics, out int cphysics);
            var str = $"{clogics}, {cphysics}, [{logicSign_}][{nullPropertyMinIncCost}]: ";
            str += string.Join(",", exprList_);

            // add property optimal member
            if (minMember_.Count > 0)
            {
                List<string> l = new List<string>();
                foreach (var pair in minMember_)
                {
                    var s = $"property:{pair.Key}, member:{pair.Value.member}, cost:{pair.Value.cost.ToString("0.##")}";
                    foreach (var childpair in pair.Value.member.propertypairs_)
                        s += $"\n\t\treq:{childpair.Key}, child:({string.Join(",",childpair.Value ?? new List<PhysicProperty>())})";
                    l.Add(s);
                }
                str += "\n\t";
                str += string.Join("\n\t", l);
            }

            return str;
        }

        // Solver (say DPccp) optimized group don't expand in MEMO
        internal bool IsSolverOptimizedGroup()
        {
            return exprList_[0].Logic() is LogicJoinBlock;
        }

        internal void OptimizeSolverOptimizedGroupChildren(Memo memo)
        {
            Debug.Assert(IsSolverOptimizedGroup());
            CGroupMember member = exprList_[0];
            var joinblock = member.Logic() as LogicJoinBlock;

            // optimize all children group and newly generated groups
            var prevGroupCount = memo.cgroups_.Count;
            joinblock.children_.ForEach(x =>
                    (x as LogicMemoRef).group_.ExploreGroup(memo));
            while (memo.stack_.Count > prevGroupCount)
                memo.stack_.Pop().ExploreGroup(memo);

            // calculate the lowest inclusive members
            foreach (var c in joinblock.children_)
                (c as LogicMemoRef).group_.CalculateMinInclusiveCostMember();
        }

        // loop through and explore members of the group
        public void ExploreGroup(Memo memo)
        {
            // solver group shall optimize all its children before it can start
            if (IsSolverOptimizedGroup())
                OptimizeSolverOptimizedGroupChildren(memo);

            for (int i = 0; i < exprList_.Count; i++)
            {
                CGroupMember member = exprList_[i];

                // optimize the member and it shall generate a set of member
                member.ExploreMember(memo);
            }

            // mark the group explored
            explored_ = true;
        }

        // generate a list of properties that can be derived from the required property
        // using only on enforcement node
        internal List<PhysicProperty> GenerateProperties(PhysicProperty required)
        {
            var output = new List<PhysicProperty>();
            // if there is order and the distribution requirement is singleton, 
            // remove order and add to list
            if (required.ordering_.Count > 0)
            {
                if (required.distribution_.disttype == DistributionType.Singleton)
                {
                    var nonorder = new PhysicProperty();
                    nonorder.distribution_ = required.distribution_;
                    output.Add(nonorder);
                }
            }
            // distribution requirement tranformation is only enabled
            // if table is replicated or distributed
            else if (memo_.stmt_.queryOpt_.optimize_.memo_use_remoteexchange_)
            {
                if (required.distribution_.disttype == DistributionType.Distributed ||
                required.distribution_.disttype == DistributionType.Singleton)
                    output.Add(new PhysicProperty());
                if (required.distribution_.disttype == DistributionType.Singleton)
                    output.Add(DistributionProperty.replicated);
            }
            return output;
        }

        public CGroupMember CalculateMinInclusiveCostMember(PhysicProperty required)
        {
            // directly return min cost member if already calculated
            if (minMember_.ContainsKey(required))
                return minMember_[required].member;

            // start computation
            // must be after exploration
            Debug.Assert(explored_ && exprList_.Count >= 2);

            CGroupMember optmember = null;
            double optinccost = Double.MaxValue;

            // add less strict property into the dictionary and calculate optimal member
            var childproperties = GenerateProperties(required);
            foreach (var prop in childproperties)
            {
                var member = CalculateMinInclusiveCostMember(prop);
                if (member is null) continue;

                var enforcement = required.PropertyEnforcement(member.physic_, prop);
                enforcement.children_ = new List<PhysicNode> { new PhysicMemoRef(new LogicMemoRef(this)) }; 

                var newmember = new CGroupMember(enforcement, this);
                exprList_.Add(newmember);
                newmember.isenforcement_ = true;
                newmember.propertypairs_.Add(required, new List<PhysicProperty> { prop });

                // calculate the derived members from less strict property
                // an important assumption here is that enforcement member does not change cardinality
                (var _, var cost) = minMember_[prop];
                cost += newmember.physic_.Cost();
                if (cost < optinccost)
                {
                    optinccost = cost;
                    optmember = newmember;
                }
            }

            bool isleaf = exprList_[0].Logic().children_.Count == 0 || IsSolverOptimizedGroup();

            // go through every existing physic member
            // if required property can be provided, update the best member
            foreach (var member in exprList_)
            {
                if (member.physic_ is null || member.isenforcement_)
                    continue;

                if (member.physic_.IsPropertySatisfied(required, out var listchildprops))
                {
                    double cost = member.physic_.Cost();
                    if (!isleaf)
                    {
<<<<<<< HEAD
                        // when the group is not leaf, it is possible
                        // that there are more than one set of viable child properties,
                        // need to find the best set
                        List<PhysicProperty> minchildprops = null;
                        var minchildcost = Double.MaxValue;
                        foreach (var childprops in listchildprops)
=======
                        cost = member.physic_.Cost();
                        for (int i = 0; i < member.physic_.children_.Count; i++)
>>>>>>> 75ea6454
                        {
                            var childcost = member.physic_.Cost();
                            for (int i = 0; i < member.physic_.children_.Count; i++)
                            {
                                var child = member.physic_.children_[i];
                                var childgroup = (child as PhysicMemoRef).Group();
                                childgroup.CalculateMinInclusiveCostMember(childprops[i]);
                                
                                // it is possible that the child group cannot satisfy the property
                                if (childgroup.minMember_.ContainsKey(childprops[i]))
                                    childcost += childgroup.minMember_[childprops[i]].cost;
                                else
                                    childcost = Double.MaxValue;
                            }
                            if (childcost < minchildcost)
                            {
                                minchildcost = childcost;
                                minchildprops = childprops;
                            }
                        }
                        cost += minchildcost;
                        if (minchildprops != null)
                            member.propertypairs_.Add(required, minchildprops);
                    }
                    if (cost < optinccost)
                    {
                        optmember = member;
                        optinccost = cost;
                    }
                }
            }
<<<<<<< HEAD
            
            // when there exist at least one feasible member
=======

>>>>>>> 75ea6454
            // add the optimal member and inclusive cost into the dictionary
            if (optmember != null)
                minMember_.Add(required, (optmember, optinccost));

            return optmember;
        }
        public CGroupMember CalculateMinInclusiveCostMember()
            => CalculateMinInclusiveCostMember(PhysicProperty.nullprop);

        public PhysicNode CopyOutMinLogicPhysicPlan(PhysicProperty property, PhysicNode knownMinPhysic = null)
        {
            var queryOpt = memo_.stmt_.queryOpt_;

            // if user does not provides a physic node, get the lowest inclusive
            // cost one from the member list. Either way, always use a clone to
            // not change memo itself.
            //
            CGroupMember minmember = null;
            if (knownMinPhysic is null)
            {
                minmember = CalculateMinInclusiveCostMember(property);
                knownMinPhysic = minmember.physic_;
            }
            var phyClone = knownMinPhysic.Clone();

            // recursively repeat the process for all its children
            //
            if (phyClone.children_.Count > 0 && !(phyClone is PhysicProfiling))
            {
                var phychildren = new List<PhysicNode>();
                var logchildren = new List<LogicNode>();
                for (int i = 0; i < phyClone.children_.Count; i++)
                {
                    var v = phyClone.children_[i];
                    // children shall be min cost
                    PhysicNode phychild;
                    if (v is PhysicMemoRef)
                    {
                        var g = (v as PhysicMemoRef).Group();
                        PhysicProperty subprop;
                        if (minmember != null && minmember.propertypairs_.ContainsKey(property))
                            subprop = minmember.propertypairs_[property][i];
                        else subprop = PhysicProperty.nullprop;
                        phychild = g.CopyOutMinLogicPhysicPlan(subprop);
                    }
                    else
                    {
                        // this shall not happen if without join resolver. With join resolver
                        // the plan is already given, so 'v' is the known min physic node
                        Debug.Assert(queryOpt.optimize_.memo_use_joinorder_solver_);
                        phychild = CopyOutMinLogicPhysicPlan(property, v);
                    }

                    // remount the physic and logic children list
                    phychildren.Add(phychild);
                    logchildren.Add(phychild.logic_);
                }

                // rewrite children
                phyClone.children_ = phychildren;
                phyClone.logic_.children_ = logchildren;
            }

            phyClone.logic_ = RetrieveLogicTree(phyClone.logic_);
            Debug.Assert(!(phyClone is PhysicMemoRef));
            Debug.Assert(!(phyClone.logic_ is LogicMemoRef));

            // enable profiling: we want to do it here instead of mark at the
            // end of plan copy out to avoid revisit plan tree (including expr
            // tree again)
            //
            if (queryOpt.profile_.enabled_)
                phyClone = new PhysicProfiling(phyClone);
            return phyClone;
        }
    }

    public class Memo
    {
        public SQLStatement stmt_;
        public CMemoGroup rootgroup_;
        public PhysicProperty rootProperty_ = new DistributionProperty();

        [DebuggerBrowsable(DebuggerBrowsableState.RootHidden)]
        public Dictionary<LogicSignature, CMemoGroup> cgroups_ = new Dictionary<LogicSignature, CMemoGroup>();

        public Stack<CMemoGroup> stack_ = new Stack<CMemoGroup>();
        public Optimizer optimizer_;

        public Memo(SQLStatement stmt, Optimizer optimizer)
        {
            stmt_ = stmt;
            optimizer_ = optimizer;
        }
        public CMemoGroup LookupCGroup(LogicNode subtree)
        {
            if (subtree is LogicMemoRef sl)
                return sl.group_;

            var signature = subtree.MemoLogicSign();
            if (cgroups_.TryGetValue(signature, out CMemoGroup group))
                return group;
            return null;
        }

        public CMemoGroup TryInsertCGroup(LogicNode subtree)
        {
            var group = LookupCGroup(subtree);
            if (group is null)
                return InsertCGroup(subtree);
            return group;
        }

        public CMemoGroup InsertCGroup(LogicNode subtree)
        {
            var signature = subtree.MemoLogicSign();
            Debug.Assert(LookupCGroup(subtree) is null);
            var group = new CMemoGroup(this, cgroups_.Count(), subtree);
            cgroups_.Add(signature, group);

            stack_.Push(group);
            return group;
        }

        public void CalcStats(out int tlogics, out int tphysics)
        {
            tlogics = 0; tphysics = 0;

            // output by memo insertion order to read easier
            foreach (var v in cgroups_)
            {
                var group = v.Value;
                group.CountMembers(out int clogics, out int cphysics);
                tlogics += clogics; tphysics += cphysics;
            }
        }

        CMemoGroup doEnquePlan(LogicNode plan)
        {
            Debug.Assert(!(plan is LogicMemoRef));

            // bottom up equeue all nodes
            if (!plan.IsLeaf())
            {
                for (int i = 0; i < plan.children_.Count; i++)
                {
                    var child = plan.children_[i];
                    var group = EnquePlan(child);
                    Debug.Assert(group == LookupCGroup(child));

                    // now the child is in the memo, convert the plan with children 
                    // replaced by memo cgroup
                    plan.children_[i] = new LogicMemoRef(group);
                }
            }
            return TryInsertCGroup(plan);
        }

        public CMemoGroup EnquePlan(LogicNode plan)
        {
            // if might be already a memo node
            if (plan is LogicMemoRef lp)
                return lp.group_;

            if (stmt_.queryOpt_.optimize_.memo_use_joinorder_solver_)
            {
                // In this mode, we decompose the plan into multiple join graph with
                // other non-join nodes, which includes vertices in join graph and
                // plan node before join filter (say aggregation, sort etc).
                // All non-join nodes are enqueued as usual and join graphs are enqueued
                // as a one memo group disallowing optimization. In this way, we leverage 
                // both power of join solver and memo.
                //
                JoinGraph graph = null;
                LogicFilter filterNode = null;
                LogicNode filterNodeParent = null; int index = -1;
                graph = JoinResolver.ExtractJoinGraph(plan,
                                        out filterNodeParent, out index, out filterNode);

                // if join solver can't handle it, fallback
                if (graph != null)
                {
                    graph.memo_ = this;

                    // though it is not logically needed because we generate join filter according
                    // to the plan on the fly, we still do a join filter push down to keep the 
                    // logic signature consistent. The join filter can be skipped since all its 
                    // predicates are removed.
                    //
                    var andlist = filterNode.filter_.FilterToAndList();
                    andlist.RemoveAll(e => filterNode.PushJoinFilter(e));
                    Debug.Assert(andlist.Count == 0);

                    // enqueue the joinblock as a new node - need do enqueue nary join now to get the group
                    var joinblock = new LogicJoinBlock(filterNode.child_() as LogicJoin, graph);
                    joinblock.SetGroup(doEnquePlan(joinblock));

                    // stich the whole plan with new joinblock
                    if (filterNodeParent is null)
                        plan = joinblock;
                    else
                        filterNodeParent.children_[index] = joinblock;
                }
            }

            return doEnquePlan(plan);
        }

        public void ValidateMemo(bool optimizationDone = false)
        {
            // all groups are different
            Debug.Assert(cgroups_.Distinct().Count() == cgroups_.Count);
            foreach (var v in cgroups_)
            {
                CMemoGroup g = v.Value;
                g.ValidateGroup(optimizationDone);
            }
        }

        // Expressions in the same group logically shall have the same cardinality. This is not
        // possible however if we compute CE for both AxBxC and AxCxB because the formula does 
        // guarantee associative. So we compoute the first expression in the group and align
        // all others to it. This is not perfect though, as the order of expression in the group
        // actually decides the cardinalty. 
        // 
        public void FixGroupCardinality()
        {
            foreach (var v in cgroups_)
            {
                CMemoGroup g = v.Value;
                Debug.Assert(g.explored_);

                var exprlist = g.exprList_;
                var firstexpr = exprlist[0].logic_;
                var card = firstexpr.Card();
                foreach (var e in exprlist)
                {
                    if (e.logic_ != null)
                        e.logic_.card_ = card;
                }
                g.groupcard_ = card;
            }
        }

        public string Print()
        {
            var str = "\nMemo:\n";
            int tlogics = 0, tphysics = 0;

            // output by memo insertion order to read easier
            var list = cgroups_.OrderBy(x => x.Value.memoid_).ToList();
            foreach (var v in list)
            {
                var group = v.Value;
                if (group == rootgroup_)
                    str += "*";
                group.CountMembers(out int clogics, out int cphysics);
                tlogics += clogics; tphysics += cphysics;
                str += $"{group}:\t{group.Print()}\n";
            }

            str += "---------------------------\n";
            str += $"Summary: {tlogics},{tphysics}";
            return str;
        }

    }

    public class Optimizer
    {
        public List<Memo> memoset_ = new List<Memo>();
        public SQLStatement stmt_;
        public SelectStmt select_;
        public List<Rule> ruleset_ = new List<Rule>(Rule.ruleset_);

        public Optimizer(SQLStatement stmt)
        {
            // call once
            Rule.Init(ref ruleset_, stmt.queryOpt_);
            stmt_ = stmt;
            select_ = stmt.ExtractSelect();
            memoset_.Clear();
        }

        internal LogicNode ConvertOrder(LogicNode logicroot, Memo memo)
        {
            if (logicroot is LogicOrder order)
            {
                memo.rootProperty_ = new SortOrderProperty(order.orders_, order.descends_);
                return order.child_();
            }
            else return logicroot;
        }
        internal LogicNode RemoveDataExchange(LogicNode logic)
        {
            var children = new List<LogicNode>();
            logic.children_.ForEach(x =>
            {
                if (x is LogicRemoteExchange)
                    children.Add(x.child_());
                else
                    children.Add(x);
            });
            logic.children_ = children;
            logic.children_.ForEach(x => RemoveDataExchange(x));
            if (logic is LogicRemoteExchange) return logic.child_();
            else return logic;
        }
        public void ExploreRootPlan(SQLStatement stmt, bool enqueueit = true)
        {
            var select = stmt.ExtractSelect();

            // each statement sitting in a new memo
            var memo = new Memo(select, this);
            if (enqueueit)
            {
                memoset_.Add(memo);

                // the statment shall already have plan generated
                var logicroot = select.logicPlan_;
                // remove all remote exchange nodes
                logicroot = RemoveDataExchange(logicroot);
                // convert top order node to requirement and extract root node
                memo.rootgroup_ = memo.EnquePlan(ConvertOrder(logicroot, memo));
            }

            // enqueue the subqueries: fromquery are excluded because different from 
            // other subqueries (IN, EXISTS etc), the subtree of it is actually connected 
            // in the same memo.
            //
            var subqueries = select.Subqueries();
            foreach (var v in subqueries)
            {
                enqueueit = !select.SubqueryIsWithMainQuery(v);
                ExploreRootPlan(v.query_, enqueueit);
            }

            // loop through the stack, explore each group until empty
            //
            while (memo.stack_.Count > 0)
            {
                var group = memo.stack_.Pop();
                group.ExploreGroup(memo);
            }

            memo.FixGroupCardinality();
            memo.ValidateMemo();
        }

        public PhysicNode CopyOutOnePlan(SQLStatement stmt, Memo memo)
        {
            var select = stmt as SelectStmt;

            // retrieve the lowest cost plan
            Debug.Assert(stmt.physicPlan_ is null);
            stmt.physicPlan_ = memo.rootgroup_.CopyOutMinLogicPhysicPlan(memo.rootProperty_);
            stmt.logicPlan_ = stmt.physicPlan_.logic_;

            // fix fromQueries - the fromQueries are optimized as part of LogicNode tree
            // but we shall reconnect the logic node back to the Select Stmt level as needed
            // by column ordinal resolution. Physical node however is not needed.
            //
            foreach (var v in select.fromQueries_)
            {
                var fromQuery = (v.Key.query_ as SelectStmt);
                var generatedPlan = (v.Value as LogicFromQuery).child_();

                fromQuery.logicPlan_ = generatedPlan;
                Debug.Assert(fromQuery.physicPlan_ is null);
            }

            // finally let's fix the output
            (stmt as SelectStmt).ResolveOrdinals();
            return stmt.physicPlan_;
        }

        public PhysicNode CopyOutOptimalPlan(SQLStatement stmt, bool dequeueit = true)
        {
            var select = stmt as SelectStmt;
            PhysicNode phyplan = null;
            if (dequeueit)
            {
                var whichmemo = memoset_.Find(x => x.stmt_ == stmt);
                phyplan = CopyOutOnePlan(stmt, whichmemo);
            }
            var subqueries = select.Subqueries();
            foreach (var v in subqueries)
                CopyOutOptimalPlan(v.query_, !select.SubqueryIsWithMainQuery(v));
            return phyplan;
        }

        public PhysicNode CopyOutOptimalPlan()
        {
            PhysicNode selectplan = CopyOutOptimalPlan(select_);
            return stmt_.InstallSelectPlan(selectplan);
        }

        // Print memo: do not invoke it before copy out
        // This is because before copy out stage, we haven't associated cost for all possible groups. 
        // Calling print memo will print cost and causing assertions with cost is not NaN. Ideally, we
        // shall allow user indicates printCost=true|false but this is troublesome to do as we are
        // printing with ToString() interface which does not take extra argument.
        //
        public string PrintMemo()
        {
            string str = "";
            memoset_.ForEach(x => str += x.Print());
            return str;
        }
    }
}<|MERGE_RESOLUTION|>--- conflicted
+++ resolved
@@ -672,17 +672,12 @@
                     double cost = member.physic_.Cost();
                     if (!isleaf)
                     {
-<<<<<<< HEAD
                         // when the group is not leaf, it is possible
                         // that there are more than one set of viable child properties,
                         // need to find the best set
                         List<PhysicProperty> minchildprops = null;
                         var minchildcost = Double.MaxValue;
                         foreach (var childprops in listchildprops)
-=======
-                        cost = member.physic_.Cost();
-                        for (int i = 0; i < member.physic_.children_.Count; i++)
->>>>>>> 75ea6454
                         {
                             var childcost = member.physic_.Cost();
                             for (int i = 0; i < member.physic_.children_.Count; i++)
@@ -714,12 +709,8 @@
                     }
                 }
             }
-<<<<<<< HEAD
             
             // when there exist at least one feasible member
-=======
-
->>>>>>> 75ea6454
             // add the optimal member and inclusive cost into the dictionary
             if (optmember != null)
                 minMember_.Add(required, (optmember, optinccost));
