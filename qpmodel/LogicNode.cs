--- conflicted
+++ resolved
@@ -98,19 +98,11 @@
                     if (lchild_() is LogicScanTable ls && !ls.tabref_.IsDistributed())
                         leftshuffle = lchild_();
                     else
-<<<<<<< HEAD
                         leftshuffle = new LogicRedistribute(lchild_().MarkExchange(option));
                     if (rchild_() is LogicScanTable rs && !rs.tabref_.IsDistributed())
                         rightshuffle = rchild_();
                     else
                         rightshuffle = new LogicRedistribute(rchild_().MarkExchange(option));
-=======
-                        leftshuffle = new LogicRedistribute(l_().MarkExchange(option), lj.leftKeys_);
-                    if (r_() is LogicScanTable rs && !rs.tabref_.IsDistributed())
-                        rightshuffle = r_();
-                    else
-                        rightshuffle = new LogicRedistribute(r_().MarkExchange(option), lj.rightKeys_);
->>>>>>> 926cd8d0
                     lj.children_[0] = leftshuffle;
                     lj.children_[1] = rightshuffle;
                     break;
