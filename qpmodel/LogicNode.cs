--- conflicted
+++ resolved
@@ -94,27 +94,16 @@
             switch (this)
             {
                 case LogicJoin lj:
+                    LogicNode leftshuffle, rightshuffle;
                     // when distribution match join keys, redistribution is not necessary
-                    LogicNode leftshuffle, rightshuffle;
-<<<<<<< HEAD
-                    if (l_() is LogicScanTable ls && ls.tabref_.IsDistributionMatch(lj.leftKeys_))
-                        leftshuffle = l_();
-                    else
-                        leftshuffle = new LogicRedistribute(l_().MarkExchange(option), lj.leftKeys_);
-                    if (r_() is LogicScanTable rs && rs.tabref_.IsDistributionMatch(lj.rightKeys_))
-                        rightshuffle = r_();
-                    else
-                        rightshuffle = new LogicRedistribute(r_().MarkExchange(option), lj.rightKeys_);
-=======
-                    if (lchild_() is LogicScanTable ls && !ls.tabref_.IsDistributed())
+                    if (lchild_() is LogicScanTable ls && !ls.tabref_.IsDistributionMatch(lj.leftKeys_))
                         leftshuffle = lchild_();
                     else
                         leftshuffle = new LogicRedistribute(lchild_().MarkExchange(option), lj.leftKeys_);
-                    if (rchild_() is LogicScanTable rs && !rs.tabref_.IsDistributed())
+                    if (rchild_() is LogicScanTable rs && !rs.tabref_.IsDistributionMatch(lj.rightKeys_))
                         rightshuffle = rchild_();
                     else
                         rightshuffle = new LogicRedistribute(rchild_().MarkExchange(option), lj.rightKeys_);
->>>>>>> 2c09fdcc
                     lj.children_[0] = leftshuffle;
                     lj.children_[1] = rightshuffle;
                     break;
@@ -597,9 +586,10 @@
                 Debug.Assert(leftKeys_.Count == rightKeys_.Count);
             }
 
-            // reset the old values
-            lock (this)
-            {
+            // make sure multithreading does not mess up shared logic node
+            lock (this) 
+            {
+                // reset the old values
                 if (!canReUse)
                 {
                     leftKeys_.Clear();
