--- conflicted
+++ resolved
@@ -101,24 +101,13 @@
             //  sql = "select * from nation, region where n_regionkey = r_regionkey";
             //sql = "select * from a where a1*2 = (select b3 from b where b2=a2);";
             //sql = "select a3, a1+a2 from a where a1*2 = (select max(b3) from b where b2=a2 and b1>0);";
-<<<<<<< HEAD
             //sql = "select a1, a2  from a where a.a1 = (select sum(b1) from b where b2 = a2 and b3<4);";
             //sql = "select a1,a2,b2 from b join a on a1=b1 where a1-1 < (select a2/2 from a where a2=b2);";
-=======
-            sql = "select a1, a2  from a where a.a1 = (select sum(b1) from b where b2 = a2 and b3<4);";
-            sql = @"select a1 from c,a, b where a1=b1 and b2=c2 and a.a1 = (select b1 from(select b_2.b1, b_1.b2, b_1.b3 from b b_1, b b_2) bo where b2 = a2 
-                and b1 = (select b1 from b where b3 = a3 and bo.b3 = c3 and b3> 1) and b2<5)
-                and a.a2 = (select b2 from b bo where b1 = a1 and b2 = (select b2 from b where b4 = a3 + 1 and bo.b3 = a3 and b3> 0) and c3<5);";
->>>>>>> 022a08e0
 
             Console.WriteLine(sql);
             var a = RawParser.ParseSingleSqlStatement(sql);
             a.queryOpt_.profile_.enabled_ = true;
-<<<<<<< HEAD
             a.queryOpt_.optimize_.enable_subquery_unnest_ = true;
-=======
-            a.queryOpt_.optimize_.enable_subquery_unnest_ = false;
->>>>>>> 022a08e0
             a.queryOpt_.optimize_.remove_from = false;
             a.queryOpt_.optimize_.use_memo_ = false;
             a.queryOpt_.optimize_.use_codegen_ = false;
