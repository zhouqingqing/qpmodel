#include <iostream>
#include <new>
#include <string>
#include <vector>

#include "common/catalog.h"
#include "common/common.h"
<<<<<<< HEAD
#include "common/dbcommon.h"
#include "optimizer/binder.h"
=======
#include "common/catalog.h"
#include "common/dbcommon.h"
>>>>>>> b932dd10
#include "optimizer/optimizer.h"
#include "parser/include/SQLParserResult.h"
#include "parser/include/expr.h"
#include "parser/include/parser.h"
#include "parser/include/stmt.h"
<<<<<<< HEAD
#include "runtime/runtime.h"
=======
#include "optimizer/binder.h"
#include "runtime/runtime.h"

namespace andb
{
>>>>>>> b932dd10

    void SelectStmt::bindFrom(Binder* binder)
    {
        std::unordered_set<std::string> aliasMap;
        for (int i = 0; i < from_.size(); ++i) {
            TableRef* tref = from_[i];
            std::string* alias = tref->getAlias();
            auto itb = aliasMap.find(*alias);
            auto ite = aliasMap.end();
            if (itb != ite)
                throw SemanticAnalyzeException("duplicate table " + *alias + " in same scope");
            aliasMap.insert(*alias);
            TableDef* tdef = binder->ResolveTable(tref->getAlias());
            if (!tdef) throw SemanticAnalyzeException("table " + *tref->alias_ + " not found");
        }

<<<<<<< HEAD
void SelectStmt::bindFrom (Binder* binder) {
    if (from_.size () > 1) {
        binder->SetError (-1);
        std::cout << "ANDB: JOIN not supported\n";
        return;
    }

    for (int i = 0; i < from_.size (); ++i) {
        TableRef* tref = from_[i];
        TableDef* tdef = binder->ResolveTable (tref->getAlias ());
        if (!tdef) throw SemanticAnalyzeException ("table " + *tref->alias_ + " not found");
        return;
    }
}

void SelectStmt::bindSelections (Binder* binder) {}

void SelectStmt::bindWhere (Binder* binder) {}
=======
        if (from_.size() > 1) {
            binder->SetError(-1);
            throw SemanticAnalyzeException("ANDB: JOIN not supported");
            return;
        }
    }

    void SelectStmt::BindSelStar(Binder* binder, SelStar& ssref)
    {
        std::vector<ColExpr*>* colExprVec = nullptr;

        if (ssref.tabAlias_)
            colExprVec = binder->GetTableColumns(ssref.tabAlias_);
        else
            colExprVec = binder->GetAllTableColumns();
        // selections_ memory leak here??
        setSelections(colExprVec);
    }

    void SelectStmt::bindSelections(Binder* binder)
    {
        auto seCopy = std::move(selection_);
        selection_.clear();
        for (auto e : seCopy) {
            e->Bind(binder);
        }
    }

    void SelectStmt::bindWhere(Binder* binder)
    {
        where_->Bind(binder);
        where_->type_ = DataType::Bool;
    }
>>>>>>> b932dd10
}  // namespace andb<|MERGE_RESOLUTION|>--- conflicted
+++ resolved
@@ -5,28 +5,19 @@
 
 #include "common/catalog.h"
 #include "common/common.h"
-<<<<<<< HEAD
-#include "common/dbcommon.h"
-#include "optimizer/binder.h"
-=======
 #include "common/catalog.h"
 #include "common/dbcommon.h"
->>>>>>> b932dd10
 #include "optimizer/optimizer.h"
 #include "parser/include/SQLParserResult.h"
 #include "parser/include/expr.h"
 #include "parser/include/parser.h"
 #include "parser/include/stmt.h"
-<<<<<<< HEAD
-#include "runtime/runtime.h"
-=======
+
 #include "optimizer/binder.h"
 #include "runtime/runtime.h"
 
 namespace andb
 {
->>>>>>> b932dd10
-
     void SelectStmt::bindFrom(Binder* binder)
     {
         std::unordered_set<std::string> aliasMap;
@@ -42,26 +33,6 @@
             if (!tdef) throw SemanticAnalyzeException("table " + *tref->alias_ + " not found");
         }
 
-<<<<<<< HEAD
-void SelectStmt::bindFrom (Binder* binder) {
-    if (from_.size () > 1) {
-        binder->SetError (-1);
-        std::cout << "ANDB: JOIN not supported\n";
-        return;
-    }
-
-    for (int i = 0; i < from_.size (); ++i) {
-        TableRef* tref = from_[i];
-        TableDef* tdef = binder->ResolveTable (tref->getAlias ());
-        if (!tdef) throw SemanticAnalyzeException ("table " + *tref->alias_ + " not found");
-        return;
-    }
-}
-
-void SelectStmt::bindSelections (Binder* binder) {}
-
-void SelectStmt::bindWhere (Binder* binder) {}
-=======
         if (from_.size() > 1) {
             binder->SetError(-1);
             throw SemanticAnalyzeException("ANDB: JOIN not supported");
@@ -95,5 +66,4 @@
         where_->Bind(binder);
         where_->type_ = DataType::Bool;
     }
->>>>>>> b932dd10
 }  // namespace andb