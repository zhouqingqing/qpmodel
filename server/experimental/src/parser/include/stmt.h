#pragma once

#include <string>
#include <iostream>
#include <vector>
#include <new>

#include "common/common.h"
#include "common/dbcommon.h"
#include "optimizer/binder.h"

namespace andb {

class Expr;
class LogicNode;
class Binder;

class SQLStatement : public UseCurrentResource
{
    public:
    // BEGIN HYRISE
    enum StatementType
    {
        kStmtError, // unused
        kStmtSelect,
        kStmtImport,
        kStmtInsert,
        kStmtUpdate,
        kStmtDelete,
        kStmtCreate,
        kStmtDrop,
        kStmtPrepare,
        kStmtExecute,
        kStmtExport,
        kStmtRename,
        kStmtAlter,
        kStmtShow,
        kStmtTransaction
    };

    SQLStatement(StatementType type);
    SQLStatement()
      : stringLength(0)
      , hints(nullptr)
      , type_(kStmtError)
    {}

    virtual ~SQLStatement() {}

    virtual void Bind(Binder* binder) {}

    StatementType type() const;

    bool isType(StatementType type) const;

    // Shorthand for isType(type).
    bool is(StatementType type) const;

    // Length of the string in the SQL query string
    size_t stringLength;

    std::vector<Expr*>* hints;

    private:
    StatementType type_;
    // END HYRISE

    public:
    virtual LogicNode*  CreatePlan(void)                   = 0;
    virtual std::string Explain(void* arg = nullptr) const = 0;
};

class SelectStmt : public SQLStatement
{
    public:
    SelectStmt()
      : SQLStatement()
    {}

    ~SelectStmt()
    {}

    void setSelections(std::vector<Expr*>* sels)
    {
        std::vector<Expr*>& ev = *sels;
        Expr*               ne = nullptr;
        for (int i = 0; i < sels->size(); ++i) {
            Expr* pev = ev[i]->Clone();
            selection_.push_back(pev);
        }
    }

    void setSelections(std::vector<ColExpr*>* sels)
    {
        Expr* ne = nullptr;
        for (int i = 0; i < sels->size(); ++i) {
            Expr* pev = (*sels)[i]->Clone();
            selection_.push_back(pev);
        }
    }
<<<<<<< HEAD
    void setFrom(std::vector<TableRef*>* tbls)
    {
=======
    void setFrom (std::vector<TableRef*>* tbls) {
>>>>>>> de067587
        std::vector<TableRef*>& tv = *tbls;
        for (int i = 0; i < tbls->size(); ++i) {
            TableRef* nt = tv[i]->Clone();
            from_.push_back(nt);
        }
    }

    std::string Explain(void* arg = nullptr) const override
    {
        std::string ret = "select ";
        for (int i = 0; i < selection_.size(); ++i) {
            if (i > 0)
                ret += ", ";
            ret += selection_[i]->Explain() + " ";
        }

        ret += " FROM ";
        for (int i = 0; i < from_.size(); ++i) {
            if (i > 0)
                ret += ", ";
            ret += from_[i]->Explain();
        }

        if (where_ != nullptr) {
            ret += " WHERE ";
            ret += where_->Explain() + ";";
        }

        return ret;
    }

    void Bind(Binder* binder) override
    {
        // bind from clause
        bindFrom(binder);
        if (binder->GetError())
            return;

        bindSelections(binder);
        if (binder->GetError())
            return;

        if (where_) {
            bindWhere(binder);
            if (binder->GetError())
                return;
        }
    }

<<<<<<< HEAD
    void bindFrom(Binder*);
    void bindSelections(Binder*);
    void bindWhere(Binder*);
=======
    void bindFrom (Binder*);
    void bindSelections (Binder*);
    void bindWhere (Binder*);
>>>>>>> de067587
    void BindSelStar(Binder* binder, SelStar& ss);

    std::pmr::vector<Expr*>     selection_{ currentResource_ };
    std::pmr::vector<TableRef*> from_{ currentResource_ };
    Expr*                       where_ = nullptr;

    private:
    LogicNode* transformFromClause();

    public:
    LogicNode* CreatePlan() override;
};

//
// BEGIN HYRISE PARSER
// These are from hyrise/third-party/sql-parser and will go away
// one after another as integration proceeds.
enum SetType
{
    kSetUnion,
    kSetIntersect,
    kSetExcept
};

typedef SelectStmt SelectStatement;
// END HYRISE PARSER

} // namespace andb<|MERGE_RESOLUTION|>--- conflicted
+++ resolved
@@ -98,12 +98,9 @@
             selection_.push_back(pev);
         }
     }
-<<<<<<< HEAD
+
     void setFrom(std::vector<TableRef*>* tbls)
     {
-=======
-    void setFrom (std::vector<TableRef*>* tbls) {
->>>>>>> de067587
         std::vector<TableRef*>& tv = *tbls;
         for (int i = 0; i < tbls->size(); ++i) {
             TableRef* nt = tv[i]->Clone();
@@ -153,15 +150,9 @@
         }
     }
 
-<<<<<<< HEAD
     void bindFrom(Binder*);
     void bindSelections(Binder*);
     void bindWhere(Binder*);
-=======
-    void bindFrom (Binder*);
-    void bindSelections (Binder*);
-    void bindWhere (Binder*);
->>>>>>> de067587
     void BindSelStar(Binder* binder, SelStar& ss);
 
     std::pmr::vector<Expr*>     selection_{ currentResource_ };
