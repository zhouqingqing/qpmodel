#pragma once

#include <deque>
#include <string>

#include "common/dbcommon.h"
#include "common/nodebase.h"
#include "runtime/datum.h"

namespace andb
{

    class BinExpr;
    class SelStar;
    class ConstExpr;
    class ColExpr;
    class Binder;
    class SQLStatement;
    class SelectStmt;

    enum BinOp : uint16_t { Add = 0, Sub, Mul, Div, Equal, Neq, Less, Leq, Great, Geq, And, Or };

    class Expr : public RuntimeNodeT<Expr>
    {
        protected:
        using base_type = Expr;

        public:
        ClassTag    classTag_;
        DataType    type_;
        std::string* alias_;

        // evaluation support
        uint32_t    slot_;

        unsigned long valueId_;  // Expr will be solly identified by this after binding.
        int          ival; // SQLParserResult uses this.
        Expr() : RuntimeNodeT<Expr>(), classTag_(Expr_), type_(D_NullFlag), alias_(nullptr), slot_(0), ival(0) {}

        Expr(DataType type, std::string* alias = 0)
            : RuntimeNodeT<Expr>()
            , classTag_(Expr_)
            , type_(type)
            , alias_(alias)
            , slot_(0)
            , valueId_(0)
            , ival(0)
        {
        }

        Expr(ClassTag classTag) : type_(D_NullFlag), classTag_(classTag) {}

        virtual Expr* Clone()
        {
            Expr* e = new Expr();
            e->alias_ = alias_ ? new std::string(*alias_) : nullptr;
            e->type_ = type_;
            e->slot_ = slot_;
            e->valueId_ = valueId_;
            e->ival = ival;

<<<<<<< HEAD
class Expr : public RuntimeNodeT<Expr> {
protected:
    using base_type = Expr;

public:
    ClassTag classTag_;
    DataType type_;
    std::string* alias_;

    // evaluation support
    uint32_t slot_;

    unsigned long valueId_;  // Expr will be solly identified by this after binding.
    int ival;                // SQLParserResult uses this.
    Expr ()
        : RuntimeNodeT<Expr> (),
          classTag_ (Expr_),
          type_ (D_NullFlag),
          alias_ (nullptr),
          slot_ (0),
          ival (0) {}

    Expr (DataType type, std::string* alias = 0)
        : RuntimeNodeT<Expr> (),
          classTag_ (Expr_),
          type_ (type),
          alias_ (alias),
          slot_ (0),
          valueId_ (0),
          ival (0) {}

    virtual Expr* Clone () {
        Expr* e = new Expr ();
        e->alias_ = new std::string (*alias_);
        e->type_ = type_;
        e->slot_ = slot_;
        e->valueId_ = valueId_;
        e->ival = ival;

        return e;
    }

    virtual std::string Explain (void* arg = nullptr) const { return {}; }
    virtual void Bind (BindContext& context) {
        auto nchildren = childrenCount ();
        for (int i = 0; i < nchildren; i++) child (i)->Bind (context);
    };

    static std::string ExplainBinOp (BinOp op) {
        switch (op) {
            case Add:
                return " + ";
            case Sub:
                return " - ";
            case Mul:
                return " * ";
            case Div:
                return " / ";
            case Equal:
                return " = ";
            case Neq:
                return " <> ";
            case Less:
                return " < ";
            case Leq:
                return " <= ";
                /* Add = 0, Sub, Mul, Div, Equal, Neq, Less, Leq, Great, Geq, And, Or */
            case Great:
                return " > ";
            case Geq:
                return " >= ";
            case And:
                return " AND ";
            case Or:
                return " OR ";
            default:
                assert ("unknown op in BinOp::explain");
                return "???";
        }
    }
};

class SelStar : public NodeBase<Expr, N0> {
public:
    std::string* tabAlias_;

    SelStar (std::string* alias = nullptr)
        : tabAlias_ (alias ? new std::string (*alias) : nullptr) {}

    void Bind (BindContext& context) {}
};

class ConstExpr : public NodeBase<Expr, N0> {
public:
    Datum value_;

    explicit ConstExpr (Datum value) {
        assert (value_ == Datum{});
        classTag_ = ConstExpr_;
        value_ = value;
        type_ = (DataType)value.index ();
    }

    Expr* Clone () override { return new ConstExpr (value_); }

    std::string Explain (void* arg = nullptr) const override {
        std::string val = value_.ToString ();

        return val;
    }

    void Bind (BindContext& context) override {}
};

class ColExpr : public NodeBase<Expr, N0> {
public:
    uint16_t ordinal_;
    std::string* colname_;
    std::string* tabname_;
    std::string* schname_;

    explicit ColExpr (uint16_t ordinal, std::string* colname = nullptr,
                      std::string* tabname = nullptr, std::string* schname = nullptr) {
        classTag_ = ColExpr_;
        ordinal_ = ordinal;
        colname_ = colname ? new std::string (*colname) : nullptr;
        tabname_ = tabname ? new std::string (*tabname) : nullptr;
        schname_ = schname ? new std::string (*schname) : nullptr;
    };

    explicit ColExpr (const char* colname, const char* tabname = nullptr,
                      const char* schname = nullptr) {
        classTag_ = ColExpr_;
        ordinal_ = UINT16_MAX;
        colname_ = new std::string (colname);
        tabname_ = tabname ? new std::string (tabname) : nullptr;
        schname_ = schname ? new std::string (schname) : nullptr;
    };

    explicit ColExpr (std::string* colname) {
        classTag_ = ColExpr_;
        ordinal_ = UINT16_MAX;
        colname_ = new std::string (*colname);
        tabname_ = nullptr;
        schname_ = nullptr;
    };

    explicit ColExpr (uint16_t ordinal, const std::string& colname) {
        classTag_ = ColExpr_;
        ordinal_ = ordinal;
        colname_ = new std::string (colname);
        tabname_ = nullptr;
        schname_ = nullptr;
    }

    Expr* Clone () override { return new ColExpr (ordinal_, colname_, tabname_, schname_); }

    void Bind (BindContext& context) { type_ = Int32; }

    std::string ToString () const {
        std::string ret;

        if (schname_) {
            ret = *schname_ + ".";
        }

        if (tabname_) {
            ret += *tabname_ + ".";
        }

        ret += *colname_;

        return ret;
    }

    std::string Explain (void* arg = nullptr) const override { return ToString (); }
};

class BinExpr : public NodeBase<Expr, N2> {
public:
    using BinFunction = Datum (*) (Datum* l, Datum* r);

    BinOp op_;
    BinFunction fn_;

    explicit BinExpr (BinOp op, Expr* l, Expr* r) {
        classTag_ = BinExpr_;
        op_ = op;
        children_[0] = l;
        children_[1] = r;
    }

    // TODO: not setting fn_
    Expr* Clone () override { return new BinExpr (op_, children_[0], children_[1]); }

    std::string Explain (void* arg = nullptr) const override {
        bool addParen = false;
        switch (op_) {
            case BinOp::Add:
            case BinOp::Sub:
            case BinOp::Or:
                addParen = true;
        }

        std::string ret;

        if (addParen) ret += "(";
        ret += child (0)->Explain () + Expr::ExplainBinOp (op_) + child (1)->Explain ();
        if (addParen) ret += ")";

        return ret;
    }

    void Bind (BindContext& context) {
        Expr::Bind (context);
        bindFunction ();
    }

    void bindFunction ();
};

// represents a base table reference or a derived table
class TableRef : public UseCurrentResource {
public:
    ClassTag classTag_;
    std::string* alias_;
    TableDef* tabDef_;
    std::vector<Expr*> columnRefs_;

    TableRef (std::string* alias)
        : classTag_ (TableRef_),
          alias_ (alias ? new std::string (*alias) : nullptr),
          tabDef_ (nullptr) {}

    TableRef (ClassTag classTag, std::string* alias)
        : classTag_ (classTag),
          alias_ (alias ? new std::string (*alias) : nullptr),
          tabDef_ (nullptr) {}

    TableRef (ClassTag classTag, const char* alias)
        : classTag_ (classTag),
          alias_ (alias ? new std::string (alias) : nullptr),
          tabDef_ (nullptr) {}

    TableRef (ClassTag classTag, const char* alias, TableDef* tdef)
        : classTag_ (classTag), alias_ (new std::string (alias)), tabDef_ (tdef) {}

    TableRef (ClassTag classTag, std::string* alias, TableDef* tdef)
        : TableRef (classTag, alias->c_str (), tdef) {}

    std::string* getAlias () const { return alias_; }

    Expr* findColumn (std::string* colname) {
        // all columns in the scope are not yet available
        for (auto e : columnRefs_) {
            if (e->alias_->compare (*colname)) return e;
        }

        return nullptr;
    }

    virtual TableRef* Clone () {
        TableRef* tr = new TableRef (alias_);
        tr->tabDef_ = tabDef_;

        return tr;
    }

    virtual std::string Explain (void* arg = nullptr) const { return {}; }
};

class BaseTableRef : public TableRef {
public:
    std::string* tabName_;

    BaseTableRef (std::string* tabname, std::string* alias = nullptr)
        : TableRef (BaseTableRef_, alias), tabName_ (new std::string (*tabname)) {
        if (!alias) {
            alias_ = new std::string (*tabName_);
        }
    }

    BaseTableRef (const char* tabname, const char* alias = nullptr)
        : TableRef (BaseTableRef_, alias), tabName_ (new std::string (tabname)) {
        if (!alias) {
            alias_ = new std::string (*tabName_);
        }
    }

    TableRef* Clone () override {
        BaseTableRef* btrf = new BaseTableRef (tabName_, alias_);
        return btrf;
    }

    std::string Explain (void* arg = nullptr) const override {
        std::string ret = *tabName_;

        if (getAlias ()) ret += " " + *getAlias ();

        return ret;
    }
};

class QueryRef : public TableRef {
public:
    SelectStmt* query_;
    std::vector<std::string*>* colOutputNames_;

    QueryRef (SelectStmt* stmt, std::string* alias = nullptr,
              std::vector<std::string*>* outputNames = nullptr)
        : TableRef (QueryRef_, alias), query_ (stmt), colOutputNames_ (outputNames) {}
};

class ExprEval {
    Expr* expr_ = nullptr;
    Datum** pointer_ = nullptr;
    Datum* board_ = nullptr;

public:
    std::pmr::deque<Expr*> queue_{currentResource_};

public:
    // given an expression, enqueue all ops
    void Open (Expr* expr);
    Datum Exec (Row* l);
    void Close ();
};

Expr* makeStar (std::string* alias = nullptr);
Expr* makeOpBinary (Expr* left, BinOp op, Expr* right);
Expr* makeNullLiteral ();
Expr* makeLiteral (const char* cval);
Expr* makeLiteral (std::string* sval);
Expr* makeLiteral (double dval);
Expr* makeLiteral (int64_t ival);
Expr* makeLiteral (bool bval);
Expr* makeColumnRef (const char* cname, const char* alias = 0);
Expr* makeColumnRef (std::string* cname, std::string* alias = 0);
char* substr (const char* source, int from, int to);
=======
            return e;
        }

        virtual std::string Explain(void* arg = nullptr) const { return {}; }

        virtual void Bind(Binder* context)
        {
            auto nchildren = childrenCount();
            for (int i = 0; i < nchildren; i++) child(i)->Bind(context);
        }


        static std::string ExplainBinOp(BinOp op)
        {
            switch (op) {
                case Add:
                    return " + ";
                case Sub:
                    return " - ";
                case Mul:
                    return " * ";
                case Div:
                    return " / ";
                case Equal:
                    return " = ";
                case Neq:
                    return " <> ";
                case Less:
                    return " < ";
                case Leq:
                    return " <= ";
                    /* Add = 0, Sub, Mul, Div, Equal, Neq, Less, Leq, Great, Geq, And, Or */
                case Great:
                    return " > ";
                case Geq:
                    return " >= ";
                case And:
                    return " AND ";
                case Or:
                    return " OR ";
                default:
                    assert("unknown op in BinOp::explain");
                    return "???";
            }
        }

        void SetType(ColumnDef* cdef)
        {
            switch (cdef->type_.type_)
            {
                case SQLType::SQL_TYPE_INTEGER:
                    type_ = DataType::Int32;
                    break;

                case SQLType::SQL_TYPE_LONG:
                    type_ = DataType::Int64;
                    break;

                case SQLType::SQL_TYPE_BOOL:
                    type_ = DataType::Bool;
                    break;

                case SQLType::SQL_TYPE_DOUBLE:
                    type_ = DataType::Double;
                    break;

                case SQLType::SQL_TYPE_CHAR:
                    type_ = DataType::String;
                    break;

                default:
                    throw SemanticAnalyzeException("Unspported type: " + cdef->type_.ToString());
                    break;
            }
        }
    };

    class SelStar : public NodeBase<Expr, N0>
    {
        public:
        std::string* tabAlias_;

        SelStar(std::string* alias = nullptr)
        {
            tabAlias_ = alias ? new std::string(*alias) : nullptr;
            classTag_ = SelStar_;
        }

        SelStar* Clone()
        {
            SelStar* newSel = new SelStar(alias_);

            return newSel;
        }

        void virtual Bind(Binder* context);
    };


    class ConstExpr : public NodeBase<Expr, N0>
    {
        public:
        Datum value_;

        explicit ConstExpr(Datum value)
        {
            assert(value_ == Datum{});
            classTag_ = ConstExpr_;
            value_ = value;
            type_ = (DataType)value.index();
        }

        Expr* Clone() override { return new ConstExpr(value_); }

        std::string Explain(void* arg = nullptr) const override
        {
            std::string val = value_.ToString();

            return val;
        }

        void Bind(Binder* context) override
        {
        }
    };

    class ColExpr : public NodeBase<Expr, N0>
    {
        public:
        uint16_t    ordinal_;
        std::string* colname_;
        std::string* tabname_;
        std::string* schname_;
        ColumnDef* columnDef_;

        explicit ColExpr(uint16_t ordinal, std::string* colname = nullptr, std::string* tabname = nullptr, std::string* schname = nullptr, ColumnDef* columnDef = nullptr)
        {
            classTag_ = ColExpr_;
            ordinal_ = ordinal;
            colname_ = colname ? new std::string(*colname) : nullptr;
            tabname_ = tabname ? new std::string(*tabname) : nullptr;
            schname_ = schname ? new std::string(*schname) : nullptr;
            columnDef_ = columnDef;
        };

        explicit ColExpr(const char* colname, const char* tabname = nullptr, const char* schname = nullptr, ColumnDef* columnDef = nullptr)
        {
            classTag_ = ColExpr_;
            ordinal_ = UINT16_MAX;
            colname_ = new std::string(colname);
            tabname_ = tabname ? new std::string(tabname) : nullptr;
            schname_ = schname ? new std::string(schname) : nullptr;
            columnDef_ = columnDef;
        }

        explicit ColExpr(std::string* colname)
        {
            classTag_ = ColExpr_;
            ordinal_ = UINT16_MAX;
            colname_ = new std::string(*colname);
            tabname_ = nullptr;
            schname_ = nullptr;
            columnDef_ = nullptr;
        }

        explicit ColExpr(uint16_t ordinal, const std::string& colname)
        {
            classTag_ = ColExpr_;
            ordinal_ = ordinal;
            colname_ = new std::string(colname);
            tabname_ = nullptr;
            schname_ = nullptr;
            columnDef_ = nullptr;
        }

        ColExpr* Clone() override
        {
            return new ColExpr(ordinal_, colname_, tabname_, schname_, columnDef_);
        }

        void Bind(Binder* context) override;

        std::string ToString() const
        {
            std::string ret;

            if (schname_) {
                ret = *schname_ + ".";
            }

            if (tabname_) {
                ret += *tabname_ + ".";
            }

            ret += *colname_;

            return ret;
        }

        std::string Explain(void* arg = nullptr) const override
        {
            return ToString();
        }
    };

    class BinExpr : public NodeBase<Expr, N2>
    {
        public:
        using BinFunction = Datum(*) (Datum* l, Datum* r);

        BinOp op_;
        BinFunction fn_;

        explicit BinExpr(BinOp op, Expr* l, Expr* r)
        {
            classTag_ = BinExpr_;
            op_ = op;
            children_[0] = l;
            children_[1] = r;
        }

        // TODO: not setting fn_
        BinExpr* Clone() override
        {
            return new BinExpr(op_, children_[0], children_[1]);
        }

        std::string Explain(void* arg = nullptr) const override
        {
            bool addParen = false;
            switch (op_) {
                case BinOp::Add:
                case BinOp::Sub:
                case BinOp::Or:
                    addParen = true;
            }

            std::string ret;

            if (addParen) ret += "(";
            ret += child(0)->Explain() + Expr::ExplainBinOp(op_) + child(1)->Explain();
            if (addParen) ret += ")";

            return ret;
        }

        void Bind(Binder* context) override;

        void bindFunction();
    };

        // represents a base table reference or a derived table
    class TableRef : public UseCurrentResource
    {
        public:
        ClassTag classTag_;
        std::string* alias_;
        TableDef* tabDef_;
        std::vector<Expr*> columnRefs_;

        TableRef(std::string* alias)
            : classTag_(TableRef_)
            , alias_(alias ? new std::string(*alias) : nullptr)
            , tabDef_(nullptr)
        {
            SetColumnRefs();
        }

        TableRef(ClassTag classTag, std::string* alias)
            : classTag_(classTag)
            , alias_(alias ? new std::string(*alias) : nullptr)
            , tabDef_(nullptr)
        {
            SetColumnRefs();
        }

        TableRef(ClassTag classTag, const char* alias)
            : classTag_(classTag), alias_(alias ? new std::string(alias) : nullptr)
            , tabDef_(nullptr)
        {
            SetColumnRefs();
        }

        TableRef(ClassTag classTag, const char* alias, TableDef* tdef)
            : classTag_(classTag), alias_(new std::string(alias)), tabDef_(tdef)
        {
            SetColumnRefs();
        }

        TableRef(ClassTag classTag, std::string* alias, TableDef* tdef)
            : TableRef(classTag, alias->c_str(), tdef)
        {
            SetColumnRefs();
        }

        std::string* getAlias() const
        {
            return alias_;
        }

        Expr* findColumn(std::string* colname)
        {
            // all columns in the scope are not yet available
            for (auto e : columnRefs_) {
                std::string* n = e->alias_ ? e->alias_ : static_cast<ColExpr*>(e)->colname_;
                if (!n->compare(*colname)) return e;
            }

            return nullptr;
        }

        virtual TableRef* Clone()
        {
            TableRef* tr = new TableRef(alias_);
            tr->tabDef_ = tabDef_;

            return tr;
        }

        virtual std::string Explain(void* arg = nullptr) const
        {
            return {};
        }

        private:
        void SetColumnRefs()
        {
            if (tabDef_ && columnRefs_.empty()) {
                for (auto d : *tabDef_->columns_) {
                    std::string* tname = tabDef_->name_;
                    ColumnDef* cdef = d.second;
                    auto cref = new ColExpr(cdef->ordinal_, cdef->name_, tname, nullptr, cdef);
                    columnRefs_.emplace_back(std::move(cref));
                }
            }
        }
    };

    class BaseTableRef : public TableRef
    {
        public:
        std::string* tabName_;

        BaseTableRef(std::string* tabname, std::string* alias = nullptr)
            : TableRef(BaseTableRef_, alias), tabName_(new std::string(*tabname))
        {
            if (!alias) {
                alias_ = new std::string(*tabName_);
            }
        }

        BaseTableRef(const char* tabname, const char* alias = nullptr)
            : TableRef(BaseTableRef_, alias)
            , tabName_(new std::string(tabname))
        {
            if (!alias) {
                alias_ = new std::string(*tabName_);
            }
        }

        TableRef* Clone() override
        {
            BaseTableRef* btrf = new BaseTableRef(tabName_, alias_);
            return btrf;
        }

        std::string Explain(void* arg = nullptr) const override
        {
            std::string ret = *tabName_;

            if (getAlias())
                ret += " " + *getAlias();

            return ret;
        }
    };

    class QueryRef : public TableRef
    {
        public:
        SelectStmt* query_;
        std::vector<std::string*>* colOutputNames_;

        QueryRef(SelectStmt* stmt, std::string* alias = nullptr,
                 std::vector<std::string*>* outputNames = nullptr)
            : TableRef(QueryRef_, alias), query_(stmt)
            , colOutputNames_(outputNames)
        {
        }
    };


    class ExprEval
    {
        Expr* expr_ = nullptr;
        Datum** pointer_ = nullptr;
        Datum* board_ = nullptr;

        public:
        std::pmr::deque<Expr*> queue_{currentResource_};

        public:
            // given an expression, enqueue all ops
        void Open(Expr* expr);
        Datum Exec(Row* l);
        void Close();
    };
>>>>>>> b932dd10

    Expr* makeStar(std::string* alias = nullptr);
    Expr* makeOpBinary(Expr* left, BinOp op, Expr* right);
    Expr* makeNullLiteral();
    Expr* makeLiteral(const char* cval);
    Expr* makeLiteral(std::string* sval);
    Expr* makeLiteral(double dval);
    Expr* makeLiteral(int64_t ival);
    Expr* makeLiteral(bool bval);
    Expr* makeColumnRef(const char* cname, const char* alias = 0);
    Expr* makeColumnRef(std::string* cname, std::string* alias = 0);
    char* substr(const char* source, int from, int to);
}  // namespace andb<|MERGE_RESOLUTION|>--- conflicted
+++ resolved
@@ -58,348 +58,6 @@
             e->slot_ = slot_;
             e->valueId_ = valueId_;
             e->ival = ival;
-
-<<<<<<< HEAD
-class Expr : public RuntimeNodeT<Expr> {
-protected:
-    using base_type = Expr;
-
-public:
-    ClassTag classTag_;
-    DataType type_;
-    std::string* alias_;
-
-    // evaluation support
-    uint32_t slot_;
-
-    unsigned long valueId_;  // Expr will be solly identified by this after binding.
-    int ival;                // SQLParserResult uses this.
-    Expr ()
-        : RuntimeNodeT<Expr> (),
-          classTag_ (Expr_),
-          type_ (D_NullFlag),
-          alias_ (nullptr),
-          slot_ (0),
-          ival (0) {}
-
-    Expr (DataType type, std::string* alias = 0)
-        : RuntimeNodeT<Expr> (),
-          classTag_ (Expr_),
-          type_ (type),
-          alias_ (alias),
-          slot_ (0),
-          valueId_ (0),
-          ival (0) {}
-
-    virtual Expr* Clone () {
-        Expr* e = new Expr ();
-        e->alias_ = new std::string (*alias_);
-        e->type_ = type_;
-        e->slot_ = slot_;
-        e->valueId_ = valueId_;
-        e->ival = ival;
-
-        return e;
-    }
-
-    virtual std::string Explain (void* arg = nullptr) const { return {}; }
-    virtual void Bind (BindContext& context) {
-        auto nchildren = childrenCount ();
-        for (int i = 0; i < nchildren; i++) child (i)->Bind (context);
-    };
-
-    static std::string ExplainBinOp (BinOp op) {
-        switch (op) {
-            case Add:
-                return " + ";
-            case Sub:
-                return " - ";
-            case Mul:
-                return " * ";
-            case Div:
-                return " / ";
-            case Equal:
-                return " = ";
-            case Neq:
-                return " <> ";
-            case Less:
-                return " < ";
-            case Leq:
-                return " <= ";
-                /* Add = 0, Sub, Mul, Div, Equal, Neq, Less, Leq, Great, Geq, And, Or */
-            case Great:
-                return " > ";
-            case Geq:
-                return " >= ";
-            case And:
-                return " AND ";
-            case Or:
-                return " OR ";
-            default:
-                assert ("unknown op in BinOp::explain");
-                return "???";
-        }
-    }
-};
-
-class SelStar : public NodeBase<Expr, N0> {
-public:
-    std::string* tabAlias_;
-
-    SelStar (std::string* alias = nullptr)
-        : tabAlias_ (alias ? new std::string (*alias) : nullptr) {}
-
-    void Bind (BindContext& context) {}
-};
-
-class ConstExpr : public NodeBase<Expr, N0> {
-public:
-    Datum value_;
-
-    explicit ConstExpr (Datum value) {
-        assert (value_ == Datum{});
-        classTag_ = ConstExpr_;
-        value_ = value;
-        type_ = (DataType)value.index ();
-    }
-
-    Expr* Clone () override { return new ConstExpr (value_); }
-
-    std::string Explain (void* arg = nullptr) const override {
-        std::string val = value_.ToString ();
-
-        return val;
-    }
-
-    void Bind (BindContext& context) override {}
-};
-
-class ColExpr : public NodeBase<Expr, N0> {
-public:
-    uint16_t ordinal_;
-    std::string* colname_;
-    std::string* tabname_;
-    std::string* schname_;
-
-    explicit ColExpr (uint16_t ordinal, std::string* colname = nullptr,
-                      std::string* tabname = nullptr, std::string* schname = nullptr) {
-        classTag_ = ColExpr_;
-        ordinal_ = ordinal;
-        colname_ = colname ? new std::string (*colname) : nullptr;
-        tabname_ = tabname ? new std::string (*tabname) : nullptr;
-        schname_ = schname ? new std::string (*schname) : nullptr;
-    };
-
-    explicit ColExpr (const char* colname, const char* tabname = nullptr,
-                      const char* schname = nullptr) {
-        classTag_ = ColExpr_;
-        ordinal_ = UINT16_MAX;
-        colname_ = new std::string (colname);
-        tabname_ = tabname ? new std::string (tabname) : nullptr;
-        schname_ = schname ? new std::string (schname) : nullptr;
-    };
-
-    explicit ColExpr (std::string* colname) {
-        classTag_ = ColExpr_;
-        ordinal_ = UINT16_MAX;
-        colname_ = new std::string (*colname);
-        tabname_ = nullptr;
-        schname_ = nullptr;
-    };
-
-    explicit ColExpr (uint16_t ordinal, const std::string& colname) {
-        classTag_ = ColExpr_;
-        ordinal_ = ordinal;
-        colname_ = new std::string (colname);
-        tabname_ = nullptr;
-        schname_ = nullptr;
-    }
-
-    Expr* Clone () override { return new ColExpr (ordinal_, colname_, tabname_, schname_); }
-
-    void Bind (BindContext& context) { type_ = Int32; }
-
-    std::string ToString () const {
-        std::string ret;
-
-        if (schname_) {
-            ret = *schname_ + ".";
-        }
-
-        if (tabname_) {
-            ret += *tabname_ + ".";
-        }
-
-        ret += *colname_;
-
-        return ret;
-    }
-
-    std::string Explain (void* arg = nullptr) const override { return ToString (); }
-};
-
-class BinExpr : public NodeBase<Expr, N2> {
-public:
-    using BinFunction = Datum (*) (Datum* l, Datum* r);
-
-    BinOp op_;
-    BinFunction fn_;
-
-    explicit BinExpr (BinOp op, Expr* l, Expr* r) {
-        classTag_ = BinExpr_;
-        op_ = op;
-        children_[0] = l;
-        children_[1] = r;
-    }
-
-    // TODO: not setting fn_
-    Expr* Clone () override { return new BinExpr (op_, children_[0], children_[1]); }
-
-    std::string Explain (void* arg = nullptr) const override {
-        bool addParen = false;
-        switch (op_) {
-            case BinOp::Add:
-            case BinOp::Sub:
-            case BinOp::Or:
-                addParen = true;
-        }
-
-        std::string ret;
-
-        if (addParen) ret += "(";
-        ret += child (0)->Explain () + Expr::ExplainBinOp (op_) + child (1)->Explain ();
-        if (addParen) ret += ")";
-
-        return ret;
-    }
-
-    void Bind (BindContext& context) {
-        Expr::Bind (context);
-        bindFunction ();
-    }
-
-    void bindFunction ();
-};
-
-// represents a base table reference or a derived table
-class TableRef : public UseCurrentResource {
-public:
-    ClassTag classTag_;
-    std::string* alias_;
-    TableDef* tabDef_;
-    std::vector<Expr*> columnRefs_;
-
-    TableRef (std::string* alias)
-        : classTag_ (TableRef_),
-          alias_ (alias ? new std::string (*alias) : nullptr),
-          tabDef_ (nullptr) {}
-
-    TableRef (ClassTag classTag, std::string* alias)
-        : classTag_ (classTag),
-          alias_ (alias ? new std::string (*alias) : nullptr),
-          tabDef_ (nullptr) {}
-
-    TableRef (ClassTag classTag, const char* alias)
-        : classTag_ (classTag),
-          alias_ (alias ? new std::string (alias) : nullptr),
-          tabDef_ (nullptr) {}
-
-    TableRef (ClassTag classTag, const char* alias, TableDef* tdef)
-        : classTag_ (classTag), alias_ (new std::string (alias)), tabDef_ (tdef) {}
-
-    TableRef (ClassTag classTag, std::string* alias, TableDef* tdef)
-        : TableRef (classTag, alias->c_str (), tdef) {}
-
-    std::string* getAlias () const { return alias_; }
-
-    Expr* findColumn (std::string* colname) {
-        // all columns in the scope are not yet available
-        for (auto e : columnRefs_) {
-            if (e->alias_->compare (*colname)) return e;
-        }
-
-        return nullptr;
-    }
-
-    virtual TableRef* Clone () {
-        TableRef* tr = new TableRef (alias_);
-        tr->tabDef_ = tabDef_;
-
-        return tr;
-    }
-
-    virtual std::string Explain (void* arg = nullptr) const { return {}; }
-};
-
-class BaseTableRef : public TableRef {
-public:
-    std::string* tabName_;
-
-    BaseTableRef (std::string* tabname, std::string* alias = nullptr)
-        : TableRef (BaseTableRef_, alias), tabName_ (new std::string (*tabname)) {
-        if (!alias) {
-            alias_ = new std::string (*tabName_);
-        }
-    }
-
-    BaseTableRef (const char* tabname, const char* alias = nullptr)
-        : TableRef (BaseTableRef_, alias), tabName_ (new std::string (tabname)) {
-        if (!alias) {
-            alias_ = new std::string (*tabName_);
-        }
-    }
-
-    TableRef* Clone () override {
-        BaseTableRef* btrf = new BaseTableRef (tabName_, alias_);
-        return btrf;
-    }
-
-    std::string Explain (void* arg = nullptr) const override {
-        std::string ret = *tabName_;
-
-        if (getAlias ()) ret += " " + *getAlias ();
-
-        return ret;
-    }
-};
-
-class QueryRef : public TableRef {
-public:
-    SelectStmt* query_;
-    std::vector<std::string*>* colOutputNames_;
-
-    QueryRef (SelectStmt* stmt, std::string* alias = nullptr,
-              std::vector<std::string*>* outputNames = nullptr)
-        : TableRef (QueryRef_, alias), query_ (stmt), colOutputNames_ (outputNames) {}
-};
-
-class ExprEval {
-    Expr* expr_ = nullptr;
-    Datum** pointer_ = nullptr;
-    Datum* board_ = nullptr;
-
-public:
-    std::pmr::deque<Expr*> queue_{currentResource_};
-
-public:
-    // given an expression, enqueue all ops
-    void Open (Expr* expr);
-    Datum Exec (Row* l);
-    void Close ();
-};
-
-Expr* makeStar (std::string* alias = nullptr);
-Expr* makeOpBinary (Expr* left, BinOp op, Expr* right);
-Expr* makeNullLiteral ();
-Expr* makeLiteral (const char* cval);
-Expr* makeLiteral (std::string* sval);
-Expr* makeLiteral (double dval);
-Expr* makeLiteral (int64_t ival);
-Expr* makeLiteral (bool bval);
-Expr* makeColumnRef (const char* cname, const char* alias = 0);
-Expr* makeColumnRef (std::string* cname, std::string* alias = 0);
-char* substr (const char* source, int from, int to);
-=======
             return e;
         }
 
@@ -807,7 +465,6 @@
         Datum Exec(Row* l);
         void Close();
     };
->>>>>>> b932dd10
 
     Expr* makeStar(std::string* alias = nullptr);
     Expr* makeOpBinary(Expr* left, BinOp op, Expr* right);
