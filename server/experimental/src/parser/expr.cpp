--- conflicted
+++ resolved
@@ -1,3 +1,4 @@
+#include "common/common.h"
 #include "parser/include/expr.h"
 #include "parser/include/stmt.h"
 
@@ -41,7 +42,10 @@
 #pragma endregion binfunctions
     void ColExpr::Bind(Binder* binder)
     {
-        auto ce = static_cast<ColExpr*>(binder->ResolveColumn(alias_ ? alias_ : colname_, tabname_));
+        std::string* cname = alias_ ? alias_ : colname_;
+        auto ce = static_cast<ColExpr*>(binder->ResolveColumn(cname, tabname_));
+        if (!ce)
+            throw SemanticAnalyzeException("column " + *cname + " not found");
         ColumnDef* cdef = ce->columnDef_;
         ordinal_ = cdef->ordinal_;
         columnDef_ = cdef->Clone();
@@ -91,7 +95,6 @@
         {{Leq, DataType::Int32, DataType::Int32}, {DataType::Bool, fn_LeqInt32Int32}},
     };
 
-<<<<<<< HEAD
     void BinExpr::bindFunction()
     {
         auto key = BinFunctionDesc{op_, children_[0]->type_, children_[1]->type_};
@@ -115,246 +118,11 @@
                 children_[1]->Bind(binder);
                 bindFunction();
                 break;
-=======
-void BinExpr::bindFunction () {
-    auto key = BinFunctionDesc{op_, children_[0]->type_, children_[1]->type_};
-    auto search = BinMap_.find (key);
-    if (search == BinMap_.end ()) {
-        throw SemanticException ("function not found");
-    }
-    fn_ = search->second.fn_;
-    type_ = search->second.rettype_;
-}
-
-Expr* makeStar (std::string* alias) {
-    Expr* e = new SelStar (alias);
-
-    return e;
-}
-
-Expr* makeOpBinary (Expr* left, BinOp op, Expr* right) {
-    Expr* e = new BinExpr (op, left, right);
-
-    return e;
-}
-
-Expr* makeNullLiteral () {
-    Expr* e = new ConstExpr ("null");
-
-    return e;
-}
-
-Expr* makeLiteral (const char* cval) {
-    Expr* e = new ConstExpr (Datum (std::string (cval)));
-
-    return e;
-}
-
-Expr* makeLiteral (std::string* sval) {
-    Expr* e = new ConstExpr (Datum (sval));
-
-    return e;
-}
-
-Expr* makeLiteral (double dval) {
-    Expr* e = new ConstExpr (Datum (dval));
-
-    return e;
-}
-
-Expr* makeLiteral (int64_t ival) {
-    Expr* e = new ConstExpr (Datum (ival));
-
-    return e;
-}
-
-Expr* makeLiteral (bool bval) {
-    Expr* e = new ConstExpr (Datum (bval));
-    return e;
-}
-
-Expr* makeColumnRef (char* cname, char* alias) {
-    Expr* e = new ColExpr (cname, alias);
-
-    return e;
-}
-
-Expr* makeColumnRef (std::string* cname, std::string* tname) {
-    const char* tab = tname ? tname->c_str () : nullptr;
-    Expr* e = new ColExpr (const_cast<char*> (cname->c_str ()), tab);
-
-    return e;
-}
-
-char* substr (const char* source, int from, int to) {
-    int len = to - from;
-    char* copy = new char[len + 1];
-    strncpy (copy, source + from, len);
-    copy[len] = '\0';
-    return copy;
-}
-
-
-
-// given an expression, enqueue all ops
-void ExprEval::Open (Expr* expr) {
-    if (expr == nullptr) return;
-    expr_ = expr;
-
-    // TBD: move this to planning stage
-    BindContext context;
-    expr->Bind (context);
-
-    // here is how evaluation works
-    //   - enque decides the FIFO order which expr get evaluated first. This follows post-order
-    //   per correctness. This order also decides how many slots we need for evaluation. Look
-    //   the example below, if we switch the left right tree, the slot tree can becomes
-    //   0(0(0)(1))(1) which means we only need 2 slots instead of 3.
-    //   - slot decides where the expr dump the results. Basic rule is if current node is
-    //   parent's nth child, it will use slot parent + nth. The expression thus can reuse slot
-    //   for temp results dumping without dynamic memory allocation for every expression.
-    //
-    //    0                    4
-    //   /  \                 / \
-    //   0   1               0   3
-    //       /\                 / \  
-    //      1  2               1   2
-    //  [slot]               [enque]
-    //
-
-    // 1. first pre-order traversal assigns slot
-    uint32_t maxslot = 0;
-    expr->deepVisitParentChild ([&] (Expr* parent, int level, int nth, Expr* e) {
-        uint32_t slot = nth == -1 ? 0 : parent->slot_ + nth;
-        e->slot_ = slot;
-        maxslot = std::max (slot, maxslot);
-    });
-    maxslot += 1;
-    board_ = new Datum[maxslot];
-    pointer_ = new Datum*[maxslot];
-    for (int i = 0; i < maxslot; i++) pointer_[i] = board_ + i;
-
-    // 2. second post-order traversal enqueue the expr
-    expr->deepVisit<TraOrder::PostOrder> ([&] (Expr* e) { queue_.push_back (e); });
-}
-
-Datum ExprEval::Exec (Row* l) {
-    // TBD: can we use std::move() instead of doing pointer/board?
-    Datum* board = board_;
-    Datum** pointer = pointer_;
-
-    // compute the result
-    //  1. do not write to memory unnecessary (so no need to copy ColExpr, ConstExpr etc)
-    //  2. do not write more than you not (so do std::get<>)
-    //  3. do not waste instructions on glue code (so use computed goto, avoid fn call)
-    //
-    for (auto a : queue_) {
-        auto curslot = a->slot_;
-        switch (a->classTag_) {
-            case BinExpr_: {
-                auto e = static_cast<BinExpr*> (a);
-                auto l = pointer[e->children_[0]->slot_];
-                auto r = pointer[e->children_[1]->slot_];
-                board[curslot] = e->fn_ (l, r);
-                pointer[curslot] = &board[curslot];
-            } break;
-            case ConstExpr_: {
-                // only store the pointer
-                auto e = static_cast<ConstExpr*> (a);
-                pointer[curslot] = &e->value_;
-            } break;
-            case ColExpr_: {
-                // only store the pointer
-                auto e = static_cast<ColExpr*> (a);
-                pointer[curslot] = &(*l)[e->ordinal_];
-            } break;
->>>>>>> 94598c90
             default:
                 throw SemanticAnalyzeException("only +, -, * = and <= are implemented");
                 break;
         }
     }
-
-    Expr* makeStar(std::string* alias)
-    {
-        Expr* e = new SelStar(alias);
-
-        return e;
-    }
-
-    Expr* makeOpBinary(Expr* left, BinOp op, Expr* right)
-    {
-        Expr* e = new BinExpr(op, left, right);
-
-        return e;
-    }
-
-    Expr* makeNullLiteral()
-    {
-        Expr* e = new ConstExpr("null");
-
-        return e;
-    }
-
-    Expr* makeLiteral(const char* cval)
-    {
-        Expr* e = new ConstExpr(Datum(std::string(cval)));
-
-        return e;
-    }
-
-    Expr* makeLiteral(std::string* sval)
-    {
-        Expr* e = new ConstExpr(Datum(sval));
-
-        return e;
-    }
-
-    Expr* makeLiteral(double dval)
-    {
-        Expr* e = new ConstExpr(Datum(dval));
-
-        return e;
-    }
-
-    Expr* makeLiteral(int64_t ival)
-    {
-        Expr* e = new ConstExpr(Datum(ival));
-
-        return e;
-    }
-
-    Expr* makeLiteral(bool bval)
-    {
-        Expr* e = new ConstExpr(Datum(bval));
-        return e;
-    }
-
-    Expr* makeColumnRef(char* cname, char* alias)
-    {
-        Expr* e = new ColExpr(cname, alias);
-
-        return e;
-    }
-
-    Expr* makeColumnRef(std::string* cname, std::string* tname)
-    {
-        const char* tab = tname ? tname->c_str() : nullptr;
-        Expr* e = new ColExpr(const_cast<char*> (cname->c_str()), tab);
-
-        return e;
-    }
-
-    char* substr(const char* source, int from, int to)
-    {
-        int len = to - from;
-        char* copy = new char[len + 1];
-        strncpy(copy, source + from, len);
-        copy[len] = '\0';
-        return copy;
-    }
-
-
 
     // given an expression, enqueue all ops
     void ExprEval::Open(Expr* expr)
@@ -450,4 +218,83 @@
         }
     }
 
+
+    Expr* makeStar(std::string* alias)
+    {
+        Expr* e = new SelStar(alias);
+
+        return e;
+    }
+
+    Expr* makeOpBinary(Expr* left, BinOp op, Expr* right)
+    {
+        Expr* e = new BinExpr(op, left, right);
+
+        return e;
+    }
+
+    Expr* makeNullLiteral()
+    {
+        Expr* e = new ConstExpr("null");
+
+        return e;
+    }
+
+    Expr* makeLiteral(const char* cval)
+    {
+        Expr* e = new ConstExpr(Datum(std::string(cval)));
+
+        return e;
+    }
+
+    Expr* makeLiteral(std::string* sval)
+    {
+        Expr* e = new ConstExpr(Datum(sval));
+
+        return e;
+    }
+
+    Expr* makeLiteral(double dval)
+    {
+        Expr* e = new ConstExpr(Datum(dval));
+
+        return e;
+    }
+
+    Expr* makeLiteral(int64_t ival)
+    {
+        Expr* e = new ConstExpr(Datum(ival));
+
+        return e;
+    }
+
+    Expr* makeLiteral(bool bval)
+    {
+        Expr* e = new ConstExpr(Datum(bval));
+        return e;
+    }
+
+    Expr* makeColumnRef(char* cname, char* alias)
+    {
+        Expr* e = new ColExpr(cname, alias);
+
+        return e;
+    }
+
+    Expr* makeColumnRef(std::string* cname, std::string* tname)
+    {
+        const char* tab = tname ? tname->c_str() : nullptr;
+        Expr* e = new ColExpr(const_cast<char*> (cname->c_str()), tab);
+
+        return e;
+    }
+
+    char* substr(const char* source, int from, int to)
+    {
+        int len = to - from;
+        char* copy = new char[len + 1];
+        strncpy(copy, source + from, len);
+        copy[len] = '\0';
+        return copy;
+    }
 }  // namespace andb