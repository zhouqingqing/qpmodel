#pragma once

#include <string>
<<<<<<< HEAD
#include <string>
#include <limits>
#include <map>
=======
>>>>>>> 43925450

#include "common.h"

namespace andb {

class SQLStatement;
class SelectStmt;

enum ClassTag : uint8_t {
    UnInitialized_,
    PhysicStart__,
    PhysicAgg_,
    PhysicHashJoin_,
    PhysicScan_,
    LogicStart__,
    LogicAgg_,
    LogicScan_,
    LogicJoin_,
    ExprStart__,
    BinExpr_,
    ConstExpr_,
    ColExpr_,
    SQLType_,
    TypeBase_,
<<<<<<< HEAD
    TableDef_,
=======
>>>>>>> 43925450
    ColumnType_,
    ColumnDef_,
    TableRef_,
    BaseTableRef_,
    Expr_,
    QueryRef_
};


enum class SQLType : int8_t {
   SQL_ANYTYPE
<<<<<<< HEAD
      , SQL_INTEGER
      , SQL_LONG
=======
>>>>>>> 43925450
      , SQL_NUMERIC
      , SQL_DOUBLE
      , SQL_BOOL
      , SQL_DATETIME
      , SQL_VARCHAR
      , SQL_CHAR
      , SQL_LAST_TYPE
};

struct TypeBase {
    static constexpr SQLType precedence_[static_cast<uint64_t>(SQLType::SQL_LAST_TYPE)] {
          SQLType::SQL_ANYTYPE
<<<<<<< HEAD
         , SQLType::SQL_INTEGER
         , SQLType::SQL_LONG
=======
>>>>>>> 43925450
         , SQLType::SQL_NUMERIC
         , SQLType::SQL_DOUBLE
         , SQLType::SQL_BOOL
         , SQLType::SQL_DATETIME
         , SQLType::SQL_VARCHAR
         , SQLType::SQL_CHAR};
};

<<<<<<< HEAD
struct TypeLenghts {
   static constexpr int lens_[] = {
      std::numeric_limits<int>::min()
      , sizeof(int)
      , sizeof(long)
      , sizeof(double)  // we will simulate NUMERIC with double for now
      , sizeof(double)
      , sizeof(bool)
      , sizeof(long)
      , std::numeric_limits<int>::max() // we don't know now
      , std::numeric_limits<int>::max() // we don't know now
      , std::numeric_limits<int>::min() // Not applicable
   };
};


// All the object names shuld not be plain strings so as to handle
// case sensitivity of quoted names.
// TODO: create a data structure to contain the name and a flag
// to indicate if it is a quoted name.
// Also change the scanner to keep the quotes so that we can deduce
// the "quoted" attribute here and deal with SQL_IDENTIFER in the scanner
// and parser regardless of the quoted-ness of it.
=======

>>>>>>> 43925450
class ColumnType : public UseCurrentResource {
   public:
      SQLType  type_;
      int      len_;

      ColumnType(SQLType type, int len)
         : type_(type), len_(len)
      {
      }
};


class ColumnDef : public UseCurrentResource {
<<<<<<< HEAD
   public:
      ClassTag    classTag_;
      std::string *name_;
      ColumnType  type_;
      int         ordinal_;
      bool        nullable_;
      bool        quoted_;

      ColumnDef(const std::string* name, ColumnType type, int ordinal = -1, bool nullable = true)
         : classTag_(ColumnDef_), name_(new std::string(*name)), type_(type)
         , ordinal_(ordinal), nullable_(nullable), quoted_(false)
      {
         // TODO: andb scanner/parser throw away quoted qualifier, revisit
         if (RemoveQuotes(*name_)) {
            name_ = StdStrLower(name_);
            quoted_ = true;
         }
      }
};

class TableDef : public UseCurrentResource { /* */
   public:
      ClassTag    classTag_;
      std::string *name_;
      std::map<const std::string*, ColumnDef*> *columns_;
      bool        quoted_;

      TableDef(const std::string *name, std::vector<ColumnDef *>& columns)
         : classTag_(TableDef_), name_(new std::string(*name))
      {
         if (RemoveQuotes(*name_)) {
            name_ = StdStrLower(name_);
            quoted_ = true;
         }

         columns_ = new std::map<const std::string*, ColumnDef*>();

         for (auto c : columns) (*columns_)[c->name_] = c;
      }

      // Let there be RVO
      std::vector<ColumnDef *> ColumnsInOrder()
      {
         std::vector<ColumnDef *> inOrder;
          for (auto c : *columns_) inOrder.emplace_back (c.second);

         std::sort(inOrder.begin(), inOrder.end(),
               [](auto &lc, auto &rc) {
                  return lc->ordinal_ < rc->ordinal_;
               });

         return inOrder;
      }

      int EstRowSize()
      {
         int size = 0, cs;

         for (auto c : *columns_)
            size += ((cs = (c.second->type_).len_) > 0 ? cs : 0);

         return size;
      }
=======
   std::string name_;
   ColumnType  type_;
   bool        nullable_;
>>>>>>> 43925450
};

class TableRef : public UseCurrentResource {
public:
    ClassTag classTag_;

    TableRef () : classTag_ (TableRef_)
    {}

    virtual TableRef* Clone () { TableRef* tr = new TableRef ();
        tr->classTag_ = TableRef_;

        return tr;
    }

    virtual std::string Explain(void *arg = nullptr) const { return {};
    }
};

class BaseTableRef : public TableRef {
public:
    std::string* tabname_;
    std::string* alias_;

    BaseTableRef (std::string* tabname, std::string* alias = nullptr)
        : tabname_ (tabname), alias_ (alias) {
        classTag_ = BaseTableRef_;
    }

    BaseTableRef (const char* tabname, const char* alias = nullptr) {
        classTag_ = BaseTableRef_;
        tabname_ = new std::string (tabname);
        alias_ = alias ? new std::string (alias) : nullptr;
<<<<<<< HEAD
    }

    TableRef *Clone () override {
        BaseTableRef* btrf = new BaseTableRef (tabname_, alias_);
        return btrf;
    }

    std::string Explain(void *arg = nullptr) const override {
       std::string ret = *tabname_;

       if (alias_)
          ret += " " + *alias_;

       return ret;
    }
=======
    }

    TableRef *Clone () override {
        BaseTableRef* btrf = new BaseTableRef (tabname_, alias_);
        return btrf;
    }

    std::string Explain(void *arg = nullptr) const override {
       std::string ret = *tabname_;

       if (alias_)
          ret += " " + *alias_;

       return ret;
    }
>>>>>>> 43925450
};

class QueryRef : public TableRef {
public:
    SelectStmt* query_;
    std::string* alias_;
    std::vector<std::string*>* colOutputNames_;

    QueryRef (SelectStmt* stmt, std::string* alias = nullptr,
              std::vector<std::string*>* outputNames = nullptr)
        : query_ (stmt), alias_ (alias), colOutputNames_ (outputNames) {
        classTag_ = QueryRef_;
    }
};
}  // namespace andb<|MERGE_RESOLUTION|>--- conflicted
+++ resolved
@@ -1,12 +1,8 @@
 #pragma once
 
-#include <string>
-<<<<<<< HEAD
 #include <string>
 #include <limits>
 #include <map>
-=======
->>>>>>> 43925450
 
 #include "common.h"
 
@@ -31,10 +27,7 @@
     ColExpr_,
     SQLType_,
     TypeBase_,
-<<<<<<< HEAD
     TableDef_,
-=======
->>>>>>> 43925450
     ColumnType_,
     ColumnDef_,
     TableRef_,
@@ -46,11 +39,8 @@
 
 enum class SQLType : int8_t {
    SQL_ANYTYPE
-<<<<<<< HEAD
       , SQL_INTEGER
       , SQL_LONG
-=======
->>>>>>> 43925450
       , SQL_NUMERIC
       , SQL_DOUBLE
       , SQL_BOOL
@@ -63,11 +53,8 @@
 struct TypeBase {
     static constexpr SQLType precedence_[static_cast<uint64_t>(SQLType::SQL_LAST_TYPE)] {
           SQLType::SQL_ANYTYPE
-<<<<<<< HEAD
          , SQLType::SQL_INTEGER
          , SQLType::SQL_LONG
-=======
->>>>>>> 43925450
          , SQLType::SQL_NUMERIC
          , SQLType::SQL_DOUBLE
          , SQLType::SQL_BOOL
@@ -76,7 +63,6 @@
          , SQLType::SQL_CHAR};
 };
 
-<<<<<<< HEAD
 struct TypeLenghts {
    static constexpr int lens_[] = {
       std::numeric_limits<int>::min()
@@ -100,9 +86,6 @@
 // Also change the scanner to keep the quotes so that we can deduce
 // the "quoted" attribute here and deal with SQL_IDENTIFER in the scanner
 // and parser regardless of the quoted-ness of it.
-=======
-
->>>>>>> 43925450
 class ColumnType : public UseCurrentResource {
    public:
       SQLType  type_;
@@ -116,7 +99,6 @@
 
 
 class ColumnDef : public UseCurrentResource {
-<<<<<<< HEAD
    public:
       ClassTag    classTag_;
       std::string *name_;
@@ -180,11 +162,6 @@
 
          return size;
       }
-=======
-   std::string name_;
-   ColumnType  type_;
-   bool        nullable_;
->>>>>>> 43925450
 };
 
 class TableRef : public UseCurrentResource {
@@ -218,7 +195,6 @@
         classTag_ = BaseTableRef_;
         tabname_ = new std::string (tabname);
         alias_ = alias ? new std::string (alias) : nullptr;
-<<<<<<< HEAD
     }
 
     TableRef *Clone () override {
@@ -234,23 +210,6 @@
 
        return ret;
     }
-=======
-    }
-
-    TableRef *Clone () override {
-        BaseTableRef* btrf = new BaseTableRef (tabname_, alias_);
-        return btrf;
-    }
-
-    std::string Explain(void *arg = nullptr) const override {
-       std::string ret = *tabname_;
-
-       if (alias_)
-          ret += " " + *alias_;
-
-       return ret;
-    }
->>>>>>> 43925450
 };
 
 class QueryRef : public TableRef {
