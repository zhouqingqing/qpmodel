#pragma once

<<<<<<< HEAD
#include <algorithm>
#include <cctype>
#include <exception>
#include <functional>
#include <iostream>
#include <limits>
#include <numeric>
#include <random>
#include <string>
=======
#include <iostream>
#include <exception>
#include <cctype>
#include <string>
#include <algorithm>
#include <limits>
#include <numeric>
#include <random>
>>>>>>> 94598c90

#include "common/platform.h"
#include "debug.h"
#include "memory.h"

namespace andb {
<<<<<<< HEAD
// modifies input string
inline std::string* StdStrLower (std::string* inStr) {
    std::transform (inStr->begin (), inStr->end (), inStr->begin (),
                    [] (unsigned char c) { return std::tolower (c); });
    return inStr;
}

inline bool IsQuotedName (std::string& name) { return name[0] == '"'; }

// for now, there are no quoted names.
inline bool RemoveQuotes (std::string& name) { return false; }

class CaselessStringPtrCmp {
public:
    bool operator() (const std::string* lv, const std::string* rv) const {
        return lv->compare (*rv) < 0;
    }
};

struct CaselessStringPtrHash {
public:
    decltype (auto) operator() (const std::string* p) const {
        std::string* ptr = const_cast<std::string*> (p);
        return std::hash<std::string> () (*ptr);
    }
};


class RandomDevice {
    public:
    int Next () { return abs (static_cast<int> (rdist (rgen))); }

    RandomDevice () : rgen (rdev ()), rdist (1, std::numeric_limits<int>::max ()) {}
    RandomDevice (RandomDevice&) = delete;
    RandomDevice& operator= (RandomDevice&) = delete;

private:
    std::random_device rdev;
    std::mt19937 rgen;
    std::uniform_int_distribution<> rdist;
};

class SemanticAnalyzeException : public std::exception {
public:
    SemanticAnalyzeException (const std::string& msg) {
        std::cerr << "ANDB ERROR[SAE]: " << msg << "\n";
    }
};

class SemanticExecutionException : public std::runtime_error {
public:
    SemanticExecutionException (const std::string& msg) : runtime_error (msg) {
        std::cerr << "ANDB ERROR[SEE]: " << msg << "\n";
    }

    SemanticExecutionException (const char* msg) : runtime_error (msg) {
        std::cerr << "ANDB ERROR[SEE]: " << msg << "\n";
    }
};

class SemanticException : public std::logic_error {
public:
    SemanticException (const std::string& msg) : logic_error (msg) {
        std::cerr << "ANDB ERROR[SME]: " << msg << "\n";
    }

    SemanticException (const char* msg) : logic_error (msg) {
        std::cerr << "ANDB ERROR:[SME]: " << msg << "\n";
    }
};

class ParserException : public std::logic_error {
public:
    ParserException (const char* msg = 0) : std::logic_error (msg ? msg : "ANDB ERROR[PAE]") {}

    ParserException (const std::string& msg) : std::logic_error (msg.c_str ()) {}
};
}  // namespace andb
=======
   // modifies input string
   inline std::string *StdStrLower(std::string* inStr)
   {
    std::transform (inStr->begin (), inStr->end (), inStr->begin (),
                    [] (unsigned char c) { return std::tolower (c); });
      return inStr;
   }

   inline bool IsQuotedName(std::string &name)
   {
      return name[0] == '"';
   }

   // for now, there are no quoted names.
   inline bool RemoveQuotes(std::string &name)
   {
      return false;
   }

   class RandomDevice {
      public:
         int Next()
         {
            return abs(static_cast<int> (rdist (rgen)));
         }

         RandomDevice () : rgen (rdev ()), rdist (1, std::numeric_limits<int>::max ()) {}
         RandomDevice(RandomDevice &) = delete;
         RandomDevice& operator=(RandomDevice&) = delete;

      private:
         std::random_device               rdev;
         std::mt19937                     rgen;
         std::uniform_int_distribution<> rdist;
   };

   class SemanticAnalyzeException : public std::exception {
        public:
            SemanticAnalyzeException (const std::string& msg)
            {
                std::cerr << "ANDB ERROR[SAE]: " << msg << "\n";
            }
   };

   class SemanticExecutionException : public std::runtime_error
   {
        public:
            SemanticExecutionException (const std::string& msg) : runtime_error (msg)
            {
                std::cerr << "ANDB ERROR[SEE]: " << msg << "\n"; 
            }

            SemanticExecutionException (const char* msg) : runtime_error (msg) {
                std::cerr << "ANDB ERROR[SEE]: " << msg << "\n";
            }
   };

   class SemanticException : public std::logic_error
   {
        public:
            SemanticException (const std::string& msg) : logic_error (msg)
            {
                std::cerr << "ANDB ERROR[SME]: " << msg << "\n";
            }

            SemanticException (const char* msg) : logic_error (msg) {
                std::cerr << "ANDB ERROR:[SME]: " << msg << "\n";
            }
   };

   class ParserException : public std::logic_error {
   public:
       ParserException (const char *msg = 0)
          : std::logic_error (msg ? msg : "ANDB ERROR[PAE]")
       {
       }

       ParserException (const std::string& msg)
          : std::logic_error (msg.c_str())
       {
       }
   };
}
>>>>>>> 94598c90
<|MERGE_RESOLUTION|>--- conflicted
+++ resolved
@@ -1,6 +1,5 @@
 #pragma once
 
-<<<<<<< HEAD
 #include <algorithm>
 #include <cctype>
 #include <exception>
@@ -10,102 +9,12 @@
 #include <numeric>
 #include <random>
 #include <string>
-=======
-#include <iostream>
-#include <exception>
-#include <cctype>
-#include <string>
-#include <algorithm>
-#include <limits>
-#include <numeric>
-#include <random>
->>>>>>> 94598c90
 
 #include "common/platform.h"
 #include "debug.h"
 #include "memory.h"
 
 namespace andb {
-<<<<<<< HEAD
-// modifies input string
-inline std::string* StdStrLower (std::string* inStr) {
-    std::transform (inStr->begin (), inStr->end (), inStr->begin (),
-                    [] (unsigned char c) { return std::tolower (c); });
-    return inStr;
-}
-
-inline bool IsQuotedName (std::string& name) { return name[0] == '"'; }
-
-// for now, there are no quoted names.
-inline bool RemoveQuotes (std::string& name) { return false; }
-
-class CaselessStringPtrCmp {
-public:
-    bool operator() (const std::string* lv, const std::string* rv) const {
-        return lv->compare (*rv) < 0;
-    }
-};
-
-struct CaselessStringPtrHash {
-public:
-    decltype (auto) operator() (const std::string* p) const {
-        std::string* ptr = const_cast<std::string*> (p);
-        return std::hash<std::string> () (*ptr);
-    }
-};
-
-
-class RandomDevice {
-    public:
-    int Next () { return abs (static_cast<int> (rdist (rgen))); }
-
-    RandomDevice () : rgen (rdev ()), rdist (1, std::numeric_limits<int>::max ()) {}
-    RandomDevice (RandomDevice&) = delete;
-    RandomDevice& operator= (RandomDevice&) = delete;
-
-private:
-    std::random_device rdev;
-    std::mt19937 rgen;
-    std::uniform_int_distribution<> rdist;
-};
-
-class SemanticAnalyzeException : public std::exception {
-public:
-    SemanticAnalyzeException (const std::string& msg) {
-        std::cerr << "ANDB ERROR[SAE]: " << msg << "\n";
-    }
-};
-
-class SemanticExecutionException : public std::runtime_error {
-public:
-    SemanticExecutionException (const std::string& msg) : runtime_error (msg) {
-        std::cerr << "ANDB ERROR[SEE]: " << msg << "\n";
-    }
-
-    SemanticExecutionException (const char* msg) : runtime_error (msg) {
-        std::cerr << "ANDB ERROR[SEE]: " << msg << "\n";
-    }
-};
-
-class SemanticException : public std::logic_error {
-public:
-    SemanticException (const std::string& msg) : logic_error (msg) {
-        std::cerr << "ANDB ERROR[SME]: " << msg << "\n";
-    }
-
-    SemanticException (const char* msg) : logic_error (msg) {
-        std::cerr << "ANDB ERROR:[SME]: " << msg << "\n";
-    }
-};
-
-class ParserException : public std::logic_error {
-public:
-    ParserException (const char* msg = 0) : std::logic_error (msg ? msg : "ANDB ERROR[PAE]") {}
-
-    ParserException (const std::string& msg) : std::logic_error (msg.c_str ()) {}
-};
-}  // namespace andb
-=======
    // modifies input string
    inline std::string *StdStrLower(std::string* inStr)
    {
@@ -124,6 +33,21 @@
    {
       return false;
    }
+
+class CaselessStringPtrCmp {
+public:
+    bool operator() (const std::string* lv, const std::string* rv) const {
+        return lv->compare (*rv) < 0;
+    }
+};
+
+struct CaselessStringPtrHash {
+public:
+    decltype (auto) operator() (const std::string* p) const {
+        std::string* ptr = const_cast<std::string*> (p);
+        return std::hash<std::string> () (*ptr);
+    }
+};
 
    class RandomDevice {
       public:
@@ -188,5 +112,4 @@
        {
        }
    };
-}
->>>>>>> 94598c90
+} // namespace andb