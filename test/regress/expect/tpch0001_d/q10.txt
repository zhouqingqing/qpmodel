--- conflicted
+++ resolved
@@ -30,69 +30,37 @@
 order by
 	revenue desc
 limit 20
-<<<<<<< HEAD
 Total cost: 11634.98, memory=72302
 PhysicLimit (20) (inccost=11634.98, cost=20, rows=20) (actual rows=20)
+Total cost: 11713.83, memory=74656
+PhysicLimit (20) (inccost=11713.83, cost=20, rows=20) (actual rows=20)
     Output: c_custkey[0],c_name[1],{sum(l_extendedprice*(1-l_discount))}[2],c_acctbal[3],n_name[4],c_address[5],c_phone[6],c_comment[7]
-    -> PhysicOrder  (inccost=11614.98, cost=413.98, rows=90, memory=21780) (actual rows=20)
+    -> PhysicOrder  (inccost=11693.83, cost=430.83, rows=93, memory=22506) (actual rows=20)
         Output: c_custkey[0],c_name[1],{sum(l_extendedprice*(1-l_discount))}[2],c_acctbal[3],n_name[4],c_address[5],c_phone[6],c_comment[7]
         Order by: {sum(l_extendedprice*(1-l_discount))}[2]
-        -> PhysicHashAgg  (inccost=11201, cost=270, rows=90, memory=43560) (actual rows=43)
+        -> PhysicHashAgg  (inccost=11263, cost=279, rows=93, memory=45012) (actual rows=43)
             Output: {c_custkey}[0],{c_name}[1],{sum(l_extendedprice*(1-l_discount))}[7],{c_acctbal}[2],{n_name}[4],{c_address}[5],{c_phone}[3],{c_comment}[6]
             Aggregates: sum(l_extendedprice[8]*(1-l_discount[11]))
             Group by: c_custkey[0], c_name[1], c_acctbal[2], c_phone[5], n_name[3], c_address[4], c_comment[6]
-            -> PhysicGather Threads: 20 (inccost=10931, cost=900, rows=90) (actual rows=140)
+            -> PhysicGather Threads: 20 (inccost=10984, cost=930, rows=93) (actual rows=140)
                 Output: c_custkey[3],c_name[4],c_acctbal[5],n_name[0],c_address[6],c_phone[7],c_comment[8],{l_extendedprice*(1-l_discount)}[9],l_extendedprice[10],{(1-l_discount)}[11],{1}[1],l_discount[12]
-                -> PhysicHashJoin  (inccost=10031, cost=230, rows=90, memory=1650) (actual rows=0)
-                    Output: c_custkey[3],c_name[4],c_acctbal[5],n_name[0],c_address[6],c_phone[7],c_comment[8],{l_extendedprice*(1-l_discount)}[9],l_extendedprice[10],{(1-l_discount)}[11],{1}[1],l_discount[12]
-=======
-Total cost: 11713.83, memory=74656
-PhysicLimit (20) (inccost=11713.83, cost=20, rows=20) (actual rows=20)
-    Output: c_custkey[0],c_name[1],{sum(l_extendedprice*1-l_discount)}[2],c_acctbal[3],n_name[4],c_address[5],c_phone[6],c_comment[7]
-    -> PhysicOrder  (inccost=11693.83, cost=430.83, rows=93, memory=22506) (actual rows=20)
-        Output: c_custkey[0],c_name[1],{sum(l_extendedprice*1-l_discount)}[2],c_acctbal[3],n_name[4],c_address[5],c_phone[6],c_comment[7]
-        Order by: {sum(l_extendedprice*1-l_discount)}[2]
-        -> PhysicHashAgg  (inccost=11263, cost=279, rows=93, memory=45012) (actual rows=43)
-            Output: {c_custkey}[0],{c_name}[1],{sum(l_extendedprice*1-l_discount)}[7],{c_acctbal}[2],{n_name}[4],{c_address}[5],{c_phone}[3],{c_comment}[6]
-            Aggregates: sum(l_extendedprice[8]*1-l_discount[11])
-            Group by: c_custkey[0], c_name[1], c_acctbal[2], c_phone[5], n_name[3], c_address[4], c_comment[6]
-            -> PhysicGather Threads: 20 (inccost=10984, cost=930, rows=93) (actual rows=140)
-                Output: c_custkey[3],c_name[4],c_acctbal[5],n_name[0],c_address[6],c_phone[7],c_comment[8],{l_extendedprice*1-l_discount}[9],l_extendedprice[10],{1-l_discount}[11],{1}[1],l_discount[12]
                 -> PhysicHashJoin  (inccost=10054, cost=236, rows=93, memory=1650) (actual rows=14, loops=10)
-                    Output: c_custkey[3],c_name[4],c_acctbal[5],n_name[0],c_address[6],c_phone[7],c_comment[8],{l_extendedprice*1-l_discount}[9],l_extendedprice[10],{1-l_discount}[11],{1}[1],l_discount[12]
->>>>>>> 53614646
                     Filter: c_nationkey[13]=n_nationkey[2]
                     -> PhysicScanTable nation (inccost=25, cost=25, rows=25) (actual rows=25, loops=10)
                         Output: n_name[1],1,n_nationkey[0]
-<<<<<<< HEAD
-                    -> PhysicHashJoin  (inccost=9776, cost=360, rows=90, memory=4320) (actual rows=0)
+                    -> PhysicHashJoin  (inccost=9793, cost=367, rows=93, memory=4464) (actual rows=14, loops=10)
                         Output: c_custkey[5],c_name[6],c_acctbal[7],c_address[8],c_phone[9],c_comment[10],{l_extendedprice*(1-l_discount)}[0],l_extendedprice[1],{(1-l_discount)}[2],l_discount[3],c_nationkey[11]
                         Filter: c_custkey[5]=o_custkey[4]
-                        -> PhysicRedistribute  (inccost=9266, cost=120, rows=60) (actual rows=0)
+                        -> PhysicRedistribute  (inccost=9276, cost=124, rows=62) (actual rows=14, loops=10)
                             Output: {l_extendedprice*(1-l_discount)}[0],l_extendedprice[1],{(1-l_discount)}[2],l_discount[3],o_custkey[4]
-                            -> PhysicHashJoin  (inccost=9146, cost=1641, rows=60, memory=992) (actual rows=0)
+                            -> PhysicHashJoin  (inccost=9152, cost=1647, rows=62, memory=1024) (actual rows=14, loops=10)
                                 Output: {l_extendedprice*(1-l_discount)}[2],l_extendedprice[3],{(1-l_discount)}[4],l_discount[5],o_custkey[0]
-=======
-                    -> PhysicHashJoin  (inccost=9793, cost=367, rows=93, memory=4464) (actual rows=14, loops=10)
-                        Output: c_custkey[5],c_name[6],c_acctbal[7],c_address[8],c_phone[9],c_comment[10],{l_extendedprice*1-l_discount}[0],l_extendedprice[1],{1-l_discount}[2],l_discount[3],c_nationkey[11]
-                        Filter: c_custkey[5]=o_custkey[4]
-                        -> PhysicRedistribute  (inccost=9276, cost=124, rows=62) (actual rows=14, loops=10)
-                            Output: {l_extendedprice*1-l_discount}[0],l_extendedprice[1],{1-l_discount}[2],l_discount[3],o_custkey[4]
-                            -> PhysicHashJoin  (inccost=9152, cost=1647, rows=62, memory=1024) (actual rows=14, loops=10)
-                                Output: {l_extendedprice*1-l_discount}[2],l_extendedprice[3],{1-l_discount}[4],l_discount[5],o_custkey[0]
->>>>>>> 53614646
                                 Filter: l_orderkey[6]=o_orderkey[1]
                                 -> PhysicScanTable orders (inccost=1500, cost=1500, rows=64) (actual rows=6, loops=10)
                                     Output: o_custkey[1],o_orderkey[0]
-<<<<<<< HEAD
                                     Filter: (o_orderdate[4]>='1993-10-01' and o_orderdate[4]<'12/30/1993 12:00:00 AM')
-                                -> PhysicScanTable lineitem (inccost=6005, cost=6005, rows=1457) (actual rows=0)
+                                -> PhysicScanTable lineitem (inccost=6005, cost=6005, rows=1457) (actual rows=145, loops=10)
                                     Output: l_extendedprice[5]*(1-l_discount[6]),l_extendedprice[5],(1-l_discount[6]),l_discount[6],l_orderkey[0]
-=======
-                                    Filter: o_orderdate[4]>='1993-10-01' and o_orderdate[4]<'12/30/1993 12:00:00 AM'
-                                -> PhysicScanTable lineitem (inccost=6005, cost=6005, rows=1457) (actual rows=145, loops=10)
-                                    Output: l_extendedprice[5]*1-l_discount[6],l_extendedprice[5],1-l_discount[6],l_discount[6],l_orderkey[0]
->>>>>>> 53614646
                                     Filter: l_returnflag[8]='R'
                         -> PhysicScanTable customer (inccost=150, cost=150, rows=150) (actual rows=15, loops=9)
                             Output: c_custkey[0],c_name[1],c_acctbal[5],c_address[2],c_phone[4],c_comment[7],c_nationkey[3]
