--- conflicted
+++ resolved
@@ -38,25 +38,13 @@
     Output: {sum(l_extendedprice*(1-l_discount))}[0]
     Aggregates: sum(l_extendedprice[1]*(1-l_discount[4]))
     -> PhysicNLJoin  (inccost=1331405, cost=1263150, rows=1201000) (actual rows=0)
-<<<<<<< HEAD
         Output: {l_extendedprice*(1-l_discount)}[0],l_extendedprice[1],{(1-l_discount)}[2],{1}[3],l_discount[4]
         Filter: (((((((((p_partkey[9]=l_partkey[5] and p_brand[10]='Brand#12') and p_container[11] in ('SM CASE','SM BOX','SM PACK','SM PKG')) and l_quantity[6]>=1) and l_quantity[6]<=11) and (p_size[12]>=1 and p_size[12]<=5)) and l_shipmode[7] in ('AIR','AIR REG')) and l_shipinstruct[8]='DELIVER IN PERSON') or (((((((p_partkey[9]=l_partkey[5] and p_brand[10]='Brand#23') and p_container[11] in ('MED BAG','MED BOX','MED PKG','MED PACK')) and l_quantity[6]>=10) and l_quantity[6]<=20) and (p_size[12]>=1 and p_size[12]<=10)) and l_shipmode[7] in ('AIR','AIR REG')) and l_shipinstruct[8]='DELIVER IN PERSON')) or (((((((p_partkey[9]=l_partkey[5] and p_brand[10]='Brand#34') and p_container[11] in ('LG CASE','LG BOX','LG PACK','LG PKG')) and l_quantity[6]>=20) and l_quantity[6]<=30) and (p_size[12]>=1 and p_size[12]<=15)) and l_shipmode[7] in ('AIR','AIR REG')) and l_shipinstruct[8]='DELIVER IN PERSON'))
-        -> PhysicGather 1 : 10 (inccost=66055, cost=60050, rows=6005) (actual rows=6005)
+        -> PhysicGather Threads: 10 (inccost=66055, cost=60050, rows=6005) (actual rows=6005)
             Output: l_extendedprice[5]*(1-l_discount[6]),l_extendedprice[5],(1-l_discount[6]),1,l_discount[6],l_partkey[1],l_quantity[4],l_shipmode[14],l_shipinstruct[13]
             -> PhysicScanTable lineitem (inccost=6005, cost=6005, rows=6005) (actual rows=0)
                 Output: l_extendedprice[5]*(1-l_discount[6]),l_extendedprice[5],(1-l_discount[6]),1,l_discount[6],l_partkey[1],l_quantity[4],l_shipmode[14],l_shipinstruct[13]
-
-Emulated 10 machines distributed run with 10 threads
-        -> PhysicGather 1 : 10 (inccost=2200, cost=2000, rows=200) (actual rows=0, loops=6005)
-=======
-        Output: {l_extendedprice*1-l_discount}[0],l_extendedprice[1],{1-l_discount}[2],{1}[3],l_discount[4]
-        Filter: p_partkey[9]=l_partkey[5] and p_brand[10]='Brand#12' and p_container[11] in ('SM CASE','SM BOX','SM PACK','SM PKG') and l_quantity[6]>=1 and l_quantity[6]<=11 and p_size[12]>=1 and p_size[12]<=5 and l_shipmode[7] in ('AIR','AIR REG') and l_shipinstruct[8]='DELIVER IN PERSON' or p_partkey[9]=l_partkey[5] and p_brand[10]='Brand#23' and p_container[11] in ('MED BAG','MED BOX','MED PKG','MED PACK') and l_quantity[6]>=10 and l_quantity[6]<=20 and p_size[12]>=1 and p_size[12]<=10 and l_shipmode[7] in ('AIR','AIR REG') and l_shipinstruct[8]='DELIVER IN PERSON' or p_partkey[9]=l_partkey[5] and p_brand[10]='Brand#34' and p_container[11] in ('LG CASE','LG BOX','LG PACK','LG PKG') and l_quantity[6]>=20 and l_quantity[6]<=30 and p_size[12]>=1 and p_size[12]<=15 and l_shipmode[7] in ('AIR','AIR REG') and l_shipinstruct[8]='DELIVER IN PERSON'
-        -> PhysicGather Threads: 10 (inccost=66055, cost=60050, rows=6005) (actual rows=6005)
-            Output: l_extendedprice[5]*1-l_discount[6],l_extendedprice[5],1-l_discount[6],1,l_discount[6],l_partkey[1],l_quantity[4],l_shipmode[14],l_shipinstruct[13]
-            -> PhysicScanTable lineitem (inccost=6005, cost=6005, rows=6005) (actual rows=0)
-                Output: l_extendedprice[5]*1-l_discount[6],l_extendedprice[5],1-l_discount[6],1,l_discount[6],l_partkey[1],l_quantity[4],l_shipmode[14],l_shipinstruct[13]
         -> PhysicGather Threads: 10 (inccost=2200, cost=2000, rows=200) (actual rows=200, loops=6005)
->>>>>>> 3d738246
             Output: p_partkey[0],p_brand[3],p_container[6],p_size[5]
             -> PhysicScanTable part (inccost=200, cost=200, rows=200) (actual rows=0)
                 Output: p_partkey[0],p_brand[3],p_container[6],p_size[5]
