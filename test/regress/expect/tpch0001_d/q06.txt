--- conflicted
+++ resolved
@@ -15,11 +15,5 @@
         Output: l_extendedprice[5]*l_discount[6],l_extendedprice[5],l_discount[6]
         -> PhysicScanTable lineitem (inccost=6005, cost=6005, rows=80) (actual rows=0)
             Output: l_extendedprice[5]*l_discount[6],l_extendedprice[5],l_discount[6]
-<<<<<<< HEAD
             Filter: ((((l_shipdate[10]>='1994-01-01' and l_shipdate[10]<'1/1/1995 12:00:00 AM') and l_discount[6]>=0.05) and l_discount[6]<=0.07) and l_quantity[4]<24)
-
-Emulated 10 machines distributed run with 10 threads
-=======
-            Filter: l_shipdate[10]>='1994-01-01' and l_shipdate[10]<'1/1/1995 12:00:00 AM' and l_discount[6]>=0.05 and l_discount[6]<=0.07 and l_quantity[4]<24
->>>>>>> 3d738246
 48090.8586
