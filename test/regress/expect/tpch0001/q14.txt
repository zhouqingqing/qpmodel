select
	100.00 * sum(case
		when p_type like 'PROMO%'
			then l_extendedprice * (1 - l_discount)
		else 0
	end) / sum(l_extendedprice * (1 - l_discount)) as promo_revenue
from
	lineitem,
	part
where
	l_partkey = p_partkey
	and l_shipdate >= date '1995-09-01'
	and l_shipdate < date '1995-09-01' + interval '1' month
<<<<<<< HEAD
Total cost: 6715, memory=8024
PhysicHashAgg  (inccost=6715, cost=79, rows=1, memory=16) (actual rows=1)
    Output: {sum(case with 1)}[0]*100/{sum(l_extendedprice*(1-l_discount))}[1](as promo_revenue)
    Aggregates: sum(case with 1), sum(l_extendedprice[5]*(1-l_discount[8]))
    -> PhysicHashJoin  (inccost=6636, cost=431, rows=77, memory=8008) (actual rows=84)
        Output: case with 1,{p_type like 'PROMO%'}[9],p_type[8],{'PROMO%'}[2],{l_extendedprice*(1-l_discount)}[3],l_extendedprice[0],{(1-l_discount)}[4],{1}[5],l_discount[1],{0}[6]
        Filter: l_partkey[7]=p_partkey[10]
        -> PhysicScanTable lineitem (inccost=6005, cost=6005, rows=77) (actual rows=84)
            Output: l_extendedprice[5],l_discount[6],'PROMO%',l_extendedprice[5]*(1-l_discount[6]),(1-l_discount[6]),1,0,l_partkey[1]
            Filter: (l_shipdate[10]>='1995-09-01' and l_shipdate[10]<'10/1/1995 12:00:00 AM')
=======
Total cost: 6719, memory=8128
PhysicHashAgg  (inccost=6719, cost=80, rows=1, memory=16) (actual rows=1)
    Output: 100*{sum(case with 1)}[0]/{sum(l_extendedprice*1-l_discount)}[1](as promo_revenue)
    Aggregates: sum(case with 1), sum(l_extendedprice[5]*1-l_discount[8])
    -> PhysicHashJoin  (inccost=6639, cost=434, rows=78, memory=8112) (actual rows=84)
        Output: case with 1,{p_typelike'PROMO%'}[9],p_type[8],{'PROMO%'}[2],{l_extendedprice*1-l_discount}[3],l_extendedprice[0],{1-l_discount}[4],{1}[5],l_discount[1],{0}[6]
        Filter: l_partkey[7]=p_partkey[10]
        -> PhysicScanTable lineitem (inccost=6005, cost=6005, rows=78) (actual rows=84)
            Output: l_extendedprice[5],l_discount[6],'PROMO%',l_extendedprice[5]*1-l_discount[6],1-l_discount[6],1,0,l_partkey[1]
            Filter: l_shipdate[10]>='1995-09-01' and l_shipdate[10]<'10/1/1995 12:00:00 AM'
>>>>>>> 53614646
        -> PhysicScanTable part (inccost=200, cost=200, rows=200) (actual rows=200)
            Output: p_type[4],p_type[4] like 'PROMO%',p_partkey[0]
15.2302
<|MERGE_RESOLUTION|>--- conflicted
+++ resolved
@@ -11,29 +11,16 @@
 	l_partkey = p_partkey
 	and l_shipdate >= date '1995-09-01'
 	and l_shipdate < date '1995-09-01' + interval '1' month
-<<<<<<< HEAD
-Total cost: 6715, memory=8024
-PhysicHashAgg  (inccost=6715, cost=79, rows=1, memory=16) (actual rows=1)
+Total cost: 6719, memory=8128
+PhysicHashAgg  (inccost=6719, cost=80, rows=1, memory=16) (actual rows=1)
     Output: {sum(case with 1)}[0]*100/{sum(l_extendedprice*(1-l_discount))}[1](as promo_revenue)
     Aggregates: sum(case with 1), sum(l_extendedprice[5]*(1-l_discount[8]))
-    -> PhysicHashJoin  (inccost=6636, cost=431, rows=77, memory=8008) (actual rows=84)
+    -> PhysicHashJoin  (inccost=6639, cost=434, rows=78, memory=8112) (actual rows=84)
         Output: case with 1,{p_type like 'PROMO%'}[9],p_type[8],{'PROMO%'}[2],{l_extendedprice*(1-l_discount)}[3],l_extendedprice[0],{(1-l_discount)}[4],{1}[5],l_discount[1],{0}[6]
         Filter: l_partkey[7]=p_partkey[10]
-        -> PhysicScanTable lineitem (inccost=6005, cost=6005, rows=77) (actual rows=84)
+        -> PhysicScanTable lineitem (inccost=6005, cost=6005, rows=78) (actual rows=84)
             Output: l_extendedprice[5],l_discount[6],'PROMO%',l_extendedprice[5]*(1-l_discount[6]),(1-l_discount[6]),1,0,l_partkey[1]
             Filter: (l_shipdate[10]>='1995-09-01' and l_shipdate[10]<'10/1/1995 12:00:00 AM')
-=======
-Total cost: 6719, memory=8128
-PhysicHashAgg  (inccost=6719, cost=80, rows=1, memory=16) (actual rows=1)
-    Output: 100*{sum(case with 1)}[0]/{sum(l_extendedprice*1-l_discount)}[1](as promo_revenue)
-    Aggregates: sum(case with 1), sum(l_extendedprice[5]*1-l_discount[8])
-    -> PhysicHashJoin  (inccost=6639, cost=434, rows=78, memory=8112) (actual rows=84)
-        Output: case with 1,{p_typelike'PROMO%'}[9],p_type[8],{'PROMO%'}[2],{l_extendedprice*1-l_discount}[3],l_extendedprice[0],{1-l_discount}[4],{1}[5],l_discount[1],{0}[6]
-        Filter: l_partkey[7]=p_partkey[10]
-        -> PhysicScanTable lineitem (inccost=6005, cost=6005, rows=78) (actual rows=84)
-            Output: l_extendedprice[5],l_discount[6],'PROMO%',l_extendedprice[5]*1-l_discount[6],1-l_discount[6],1,0,l_partkey[1]
-            Filter: l_shipdate[10]>='1995-09-01' and l_shipdate[10]<'10/1/1995 12:00:00 AM'
->>>>>>> 53614646
         -> PhysicScanTable part (inccost=200, cost=200, rows=200) (actual rows=200)
             Output: p_type[4],p_type[4] like 'PROMO%',p_partkey[0]
 15.2302
