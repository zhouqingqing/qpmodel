select
	supp_nation,
	cust_nation,
	l_year,
	sum(volume) as revenue
from
	(
		select
			n1.n_name as supp_nation,
			n2.n_name as cust_nation,
			year(l_shipdate) as l_year,
			l_extendedprice * (1 - l_discount) as volume
		from
			supplier,
			lineitem,
			orders,
			customer,
			nation n1,
			nation n2
		where
			s_suppkey = l_suppkey
			and o_orderkey = l_orderkey
			and c_custkey = o_custkey
			and s_nationkey = n1.n_nationkey
			and c_nationkey = n2.n_nationkey
			and (
				(n1.n_name = 'FRANCE' and n2.n_name = 'GERMANY')
				or (n1.n_name = 'GERMANY' and n2.n_name = 'FRANCE')
			)
			and l_shipdate between date '1995-01-01'  and date '1996-12-31'
	) as shipping
group by
	supp_nation,
	cust_nation,
	l_year
order by
	supp_nation,
	cust_nation,
	l_year
Total cost: 181501.1, memory=99258
PhysicOrder  (inccost=181501.1, cost=0.1, rows=1, memory=66) (actual rows=0)
    Output: supp_nation[0],cust_nation[1],l_year[2],{sum(volume)}[3]
    Order by: supp_nation[0], cust_nation[1], l_year[2]
    -> PhysicHashAgg  (inccost=181501, cost=7488, rows=1, memory=132) (actual rows=0)
        Output: {supp_nation}[0],{cust_nation}[1],{l_year}[2],{sum(volume)}[3]
        Aggregates: sum(volume[3])
        Group by: supp_nation[0], cust_nation[1], l_year[2]
        -> PhysicFromQuery <shipping> (inccost=174013, cost=7486, rows=7486) (actual rows=0)
            Output: supp_nation[0],cust_nation[1],l_year[2],volume[3]
<<<<<<< HEAD
            -> PhysicHashJoin  (inccost=166639, cost=74936, rows=7491, memory=160) (actual rows=0)
                Output: n_name (as supp_nation)[2],n_name (as cust_nation)[3],{year(l_shipdate)}[4],{l_extendedprice*(1-l_discount)(as volume)}[5]
                Filter: (s_suppkey[0]=l_suppkey[6] and s_nationkey[1]=n_nationkey[7])
                -> PhysicScanTable supplier (inccost=10, cost=10, rows=10) (actual rows=10)
                    Output: s_suppkey[0],s_nationkey[3]
                -> PhysicHashJoin  (inccost=91693, cost=71372, rows=67425, memory=72500) (actual rows=61)
                    Output: n_name (as supp_nation)[0],n_name (as cust_nation)[1],{year(l_shipdate)}[4],{l_extendedprice*(1-l_discount)(as volume)}[5],l_suppkey[6],n_nationkey[2]
=======
            -> PhysicHashJoin  (inccost=166527, cost=74881, rows=7486, memory=160) (actual rows=0)
                Output: n_name (as supp_nation)[2],n_name (as cust_nation)[3],{year(l_shipdate)}[4],{l_extendedprice*1-l_discount(as volume)}[5]
                Filter: s_suppkey[0]=l_suppkey[6] and s_nationkey[1]=n_nationkey[7]
                -> PhysicScanTable supplier (inccost=10, cost=10, rows=10) (actual rows=10)
                    Output: s_suppkey[0],s_nationkey[3]
                -> PhysicHashJoin  (inccost=91636, cost=71320, rows=67375, memory=72500) (actual rows=61)
                    Output: n_name (as supp_nation)[0],n_name (as cust_nation)[1],{year(l_shipdate)}[4],{l_extendedprice*1-l_discount(as volume)}[5],l_suppkey[6],n_nationkey[2]
>>>>>>> 53614646
                    Filter: c_nationkey[7]=n_nationkey[3]
                    -> PhysicNLJoin  (inccost=1275, cost=1225, rows=625) (actual rows=2)
                        Output: n_name (as supp_nation)[2],n_name (as cust_nation)[0],n_nationkey[3],n_nationkey[1]
                        Filter: ((n_name[2]='FRANCE' and n_name[0]='GERMANY') or (n_name[2]='GERMANY' and n_name[0]='FRANCE'))
                        -> PhysicScanTable nation as n2 (inccost=25, cost=25, rows=25) (actual rows=25)
                            Output: n_name (as cust_nation)[1],n_nationkey[0]
                        -> PhysicScanTable nation as n1 (inccost=25, cost=25, rows=25) (actual rows=25, loops=25)
                            Output: n_name (as supp_nation)[1],n_nationkey[0]
<<<<<<< HEAD
                    -> PhysicHashJoin  (inccost=19046, cost=4795, rows=2697, memory=2400) (actual rows=1793)
                        Output: {year(l_shipdate)}[2],{l_extendedprice*(1-l_discount)(as volume)}[3],l_suppkey[4],c_nationkey[0]
                        Filter: c_custkey[1]=o_custkey[5]
                        -> PhysicScanTable customer (inccost=150, cost=150, rows=150) (actual rows=150)
                            Output: c_nationkey[3],c_custkey[0]
                        -> PhysicHashJoin  (inccost=14101, cost=6596, rows=1798, memory=24000) (actual rows=1793)
                            Output: {year(l_shipdate)}[2],{l_extendedprice*(1-l_discount)(as volume)}[3],l_suppkey[4],o_custkey[0]
                            Filter: o_orderkey[1]=l_orderkey[5]
                            -> PhysicScanTable orders (inccost=1500, cost=1500, rows=1500) (actual rows=1500)
                                Output: o_custkey[1],o_orderkey[0]
                            -> PhysicScanTable lineitem (inccost=6005, cost=6005, rows=1798) (actual rows=1793)
                                Output: year(l_shipdate[10]),l_extendedprice[5]*(1-l_discount[6])(as volume),l_suppkey[2],l_orderkey[0]
                                Filter: (l_shipdate[10]>='1995-01-01' and l_shipdate[10]<='1996-12-31')
=======
                    -> PhysicHashJoin  (inccost=19041, cost=4792, rows=2695, memory=2400) (actual rows=1793)
                        Output: {year(l_shipdate)}[2],{l_extendedprice*1-l_discount(as volume)}[3],l_suppkey[4],c_nationkey[0]
                        Filter: c_custkey[1]=o_custkey[5]
                        -> PhysicScanTable customer (inccost=150, cost=150, rows=150) (actual rows=150)
                            Output: c_nationkey[3],c_custkey[0]
                        -> PhysicHashJoin  (inccost=14099, cost=6594, rows=1797, memory=24000) (actual rows=1793)
                            Output: {year(l_shipdate)}[2],{l_extendedprice*1-l_discount(as volume)}[3],l_suppkey[4],o_custkey[0]
                            Filter: o_orderkey[1]=l_orderkey[5]
                            -> PhysicScanTable orders (inccost=1500, cost=1500, rows=1500) (actual rows=1500)
                                Output: o_custkey[1],o_orderkey[0]
                            -> PhysicScanTable lineitem (inccost=6005, cost=6005, rows=1797) (actual rows=1793)
                                Output: year(l_shipdate[10]),l_extendedprice[5]*1-l_discount[6](as volume),l_suppkey[2],l_orderkey[0]
                                Filter: l_shipdate[10]>='1995-01-01' and l_shipdate[10]<='1996-12-31'
>>>>>>> 53614646

<|MERGE_RESOLUTION|>--- conflicted
+++ resolved
@@ -47,23 +47,13 @@
         Group by: supp_nation[0], cust_nation[1], l_year[2]
         -> PhysicFromQuery <shipping> (inccost=174013, cost=7486, rows=7486) (actual rows=0)
             Output: supp_nation[0],cust_nation[1],l_year[2],volume[3]
-<<<<<<< HEAD
-            -> PhysicHashJoin  (inccost=166639, cost=74936, rows=7491, memory=160) (actual rows=0)
+            -> PhysicHashJoin  (inccost=166527, cost=74881, rows=7486, memory=160) (actual rows=0)
                 Output: n_name (as supp_nation)[2],n_name (as cust_nation)[3],{year(l_shipdate)}[4],{l_extendedprice*(1-l_discount)(as volume)}[5]
                 Filter: (s_suppkey[0]=l_suppkey[6] and s_nationkey[1]=n_nationkey[7])
                 -> PhysicScanTable supplier (inccost=10, cost=10, rows=10) (actual rows=10)
                     Output: s_suppkey[0],s_nationkey[3]
-                -> PhysicHashJoin  (inccost=91693, cost=71372, rows=67425, memory=72500) (actual rows=61)
+                -> PhysicHashJoin  (inccost=91636, cost=71320, rows=67375, memory=72500) (actual rows=61)
                     Output: n_name (as supp_nation)[0],n_name (as cust_nation)[1],{year(l_shipdate)}[4],{l_extendedprice*(1-l_discount)(as volume)}[5],l_suppkey[6],n_nationkey[2]
-=======
-            -> PhysicHashJoin  (inccost=166527, cost=74881, rows=7486, memory=160) (actual rows=0)
-                Output: n_name (as supp_nation)[2],n_name (as cust_nation)[3],{year(l_shipdate)}[4],{l_extendedprice*1-l_discount(as volume)}[5]
-                Filter: s_suppkey[0]=l_suppkey[6] and s_nationkey[1]=n_nationkey[7]
-                -> PhysicScanTable supplier (inccost=10, cost=10, rows=10) (actual rows=10)
-                    Output: s_suppkey[0],s_nationkey[3]
-                -> PhysicHashJoin  (inccost=91636, cost=71320, rows=67375, memory=72500) (actual rows=61)
-                    Output: n_name (as supp_nation)[0],n_name (as cust_nation)[1],{year(l_shipdate)}[4],{l_extendedprice*1-l_discount(as volume)}[5],l_suppkey[6],n_nationkey[2]
->>>>>>> 53614646
                     Filter: c_nationkey[7]=n_nationkey[3]
                     -> PhysicNLJoin  (inccost=1275, cost=1225, rows=625) (actual rows=2)
                         Output: n_name (as supp_nation)[2],n_name (as cust_nation)[0],n_nationkey[3],n_nationkey[1]
@@ -72,33 +62,17 @@
                             Output: n_name (as cust_nation)[1],n_nationkey[0]
                         -> PhysicScanTable nation as n1 (inccost=25, cost=25, rows=25) (actual rows=25, loops=25)
                             Output: n_name (as supp_nation)[1],n_nationkey[0]
-<<<<<<< HEAD
-                    -> PhysicHashJoin  (inccost=19046, cost=4795, rows=2697, memory=2400) (actual rows=1793)
+                    -> PhysicHashJoin  (inccost=19041, cost=4792, rows=2695, memory=2400) (actual rows=1793)
                         Output: {year(l_shipdate)}[2],{l_extendedprice*(1-l_discount)(as volume)}[3],l_suppkey[4],c_nationkey[0]
                         Filter: c_custkey[1]=o_custkey[5]
                         -> PhysicScanTable customer (inccost=150, cost=150, rows=150) (actual rows=150)
                             Output: c_nationkey[3],c_custkey[0]
-                        -> PhysicHashJoin  (inccost=14101, cost=6596, rows=1798, memory=24000) (actual rows=1793)
+                        -> PhysicHashJoin  (inccost=14099, cost=6594, rows=1797, memory=24000) (actual rows=1793)
                             Output: {year(l_shipdate)}[2],{l_extendedprice*(1-l_discount)(as volume)}[3],l_suppkey[4],o_custkey[0]
                             Filter: o_orderkey[1]=l_orderkey[5]
                             -> PhysicScanTable orders (inccost=1500, cost=1500, rows=1500) (actual rows=1500)
                                 Output: o_custkey[1],o_orderkey[0]
-                            -> PhysicScanTable lineitem (inccost=6005, cost=6005, rows=1798) (actual rows=1793)
+                            -> PhysicScanTable lineitem (inccost=6005, cost=6005, rows=1797) (actual rows=1793)
                                 Output: year(l_shipdate[10]),l_extendedprice[5]*(1-l_discount[6])(as volume),l_suppkey[2],l_orderkey[0]
                                 Filter: (l_shipdate[10]>='1995-01-01' and l_shipdate[10]<='1996-12-31')
-=======
-                    -> PhysicHashJoin  (inccost=19041, cost=4792, rows=2695, memory=2400) (actual rows=1793)
-                        Output: {year(l_shipdate)}[2],{l_extendedprice*1-l_discount(as volume)}[3],l_suppkey[4],c_nationkey[0]
-                        Filter: c_custkey[1]=o_custkey[5]
-                        -> PhysicScanTable customer (inccost=150, cost=150, rows=150) (actual rows=150)
-                            Output: c_nationkey[3],c_custkey[0]
-                        -> PhysicHashJoin  (inccost=14099, cost=6594, rows=1797, memory=24000) (actual rows=1793)
-                            Output: {year(l_shipdate)}[2],{l_extendedprice*1-l_discount(as volume)}[3],l_suppkey[4],o_custkey[0]
-                            Filter: o_orderkey[1]=l_orderkey[5]
-                            -> PhysicScanTable orders (inccost=1500, cost=1500, rows=1500) (actual rows=1500)
-                                Output: o_custkey[1],o_orderkey[0]
-                            -> PhysicScanTable lineitem (inccost=6005, cost=6005, rows=1797) (actual rows=1793)
-                                Output: year(l_shipdate[10]),l_extendedprice[5]*1-l_discount[6](as volume),l_suppkey[2],l_orderkey[0]
-                                Filter: l_shipdate[10]>='1995-01-01' and l_shipdate[10]<='1996-12-31'
->>>>>>> 53614646
 
