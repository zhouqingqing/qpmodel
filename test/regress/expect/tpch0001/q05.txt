select
	n_name,
	sum(l_extendedprice * (1 - l_discount)) as revenue
from
	customer,
	orders,
	lineitem,
	supplier,
	nation,
	region
where
	c_custkey = o_custkey
	and l_orderkey = o_orderkey
	and l_suppkey = s_suppkey
	and c_nationkey = s_nationkey
	and s_nationkey = n_nationkey
	and n_regionkey = r_regionkey
	and r_name = 'ASIA'
	and o_orderdate >= date '1994-01-01'
	and o_orderdate < date '1994-01-01' + interval '1' year
group by
	n_name
order by
	revenue desc
<<<<<<< HEAD
Total cost: 17615.97, memory=10303
PhysicOrder  (inccost=17615.97, cost=82.97, rows=25, memory=825) (actual rows=0)
    Output: n_name[0],{sum(l_extendedprice*(1-l_discount))}[1]
    Order by: {sum(l_extendedprice*(1-l_discount))}[1]
    -> PhysicHashAgg  (inccost=17533, cost=133, rows=25, memory=1650) (actual rows=0)
        Output: {n_name}[0],{sum(l_extendedprice*(1-l_discount))}[1]
        Aggregates: sum(l_extendedprice[2]*(1-l_discount[5]))
        Group by: n_name[0]
        -> PhysicHashJoin  (inccost=17400, cost=883, rows=83, memory=3600) (actual rows=0)
            Output: n_name[3],{l_extendedprice*(1-l_discount)}[4],l_extendedprice[5],{(1-l_discount)}[6],{1}[0],l_discount[7]
            Filter: (c_custkey[1]=o_custkey[8] and c_nationkey[2]=s_nationkey[9])
            -> PhysicScanTable customer (inccost=150, cost=150, rows=150) (actual rows=150)
                Output: 1,c_custkey[0],c_nationkey[3]
            -> PhysicHashJoin  (inccost=16367, cost=1410, rows=500, memory=330) (actual rows=0)
                Output: n_name[0],{l_extendedprice*(1-l_discount)}[3],l_extendedprice[4],{(1-l_discount)}[5],l_discount[6],o_custkey[7],s_nationkey[1]
=======
Total cost: 17583.97, memory=10271
PhysicOrder  (inccost=17583.97, cost=82.97, rows=25, memory=825) (actual rows=0)
    Output: n_name[0],{sum(l_extendedprice*1-l_discount)}[1]
    Order by: {sum(l_extendedprice*1-l_discount)}[1]
    -> PhysicHashAgg  (inccost=17501, cost=132, rows=25, memory=1650) (actual rows=0)
        Output: {n_name}[0],{sum(l_extendedprice*1-l_discount)}[1]
        Aggregates: sum(l_extendedprice[2]*1-l_discount[5])
        Group by: n_name[0]
        -> PhysicHashJoin  (inccost=17369, cost=877, rows=82, memory=3600) (actual rows=0)
            Output: n_name[3],{l_extendedprice*1-l_discount}[4],l_extendedprice[5],{1-l_discount}[6],{1}[0],l_discount[7]
            Filter: c_custkey[1]=o_custkey[8] and c_nationkey[2]=s_nationkey[9]
            -> PhysicScanTable customer (inccost=150, cost=150, rows=150) (actual rows=150)
                Output: 1,c_custkey[0],c_nationkey[3]
            -> PhysicHashJoin  (inccost=16342, cost=1397, rows=495, memory=330) (actual rows=0)
                Output: n_name[0],{l_extendedprice*1-l_discount}[3],l_extendedprice[4],{1-l_discount}[5],l_discount[6],o_custkey[7],s_nationkey[1]
>>>>>>> 53614646
                Filter: l_suppkey[8]=s_suppkey[2]
                -> PhysicHashJoin  (inccost=97, cost=25, rows=5, memory=290) (actual rows=0)
                    Output: n_name[0],s_nationkey[2],s_suppkey[3]
                    Filter: s_nationkey[2]=n_nationkey[1]
                    -> PhysicHashJoin  (inccost=62, cost=32, rows=5, memory=8) (actual rows=5)
                        Output: n_name[1],n_nationkey[2]
                        Filter: n_regionkey[3]=r_regionkey[0]
                        -> PhysicScanTable region (inccost=5, cost=5, rows=1) (actual rows=1)
                            Output: r_regionkey[0]
                            Filter: r_name[1]='ASIA'
                        -> PhysicScanTable nation (inccost=25, cost=25, rows=25) (actual rows=25)
                            Output: n_name[1],n_nationkey[0],n_regionkey[2]
                    -> PhysicScanTable supplier (inccost=10, cost=10, rows=10) (actual rows=10)
                        Output: s_nationkey[3],s_suppkey[0]
<<<<<<< HEAD
                -> PhysicHashJoin  (inccost=14860, cost=7355, rows=900, memory=3600) (actual rows=0)
                    Output: {l_extendedprice*(1-l_discount)}[2],l_extendedprice[3],{(1-l_discount)}[4],l_discount[5],o_custkey[0],l_suppkey[6]
=======
                -> PhysicHashJoin  (inccost=14848, cost=7343, rows=892, memory=3568) (actual rows=0)
                    Output: {l_extendedprice*1-l_discount}[2],l_extendedprice[3],{1-l_discount}[4],l_discount[5],o_custkey[0],l_suppkey[6]
>>>>>>> 53614646
                    Filter: l_orderkey[7]=o_orderkey[1]
                    -> PhysicScanTable orders (inccost=1500, cost=1500, rows=223) (actual rows=0)
                        Output: o_custkey[1],o_orderkey[0]
                        Filter: (o_orderdate[4]>='1994-01-01' and o_orderdate[4]<'1/1/1995 12:00:00 AM')
                    -> PhysicScanTable lineitem (inccost=6005, cost=6005, rows=6005) (actual rows=0)
                        Output: l_extendedprice[5]*(1-l_discount[6]),l_extendedprice[5],(1-l_discount[6]),l_discount[6],l_suppkey[2],l_orderkey[0]

<|MERGE_RESOLUTION|>--- conflicted
+++ resolved
@@ -22,39 +22,21 @@
 	n_name
 order by
 	revenue desc
-<<<<<<< HEAD
-Total cost: 17615.97, memory=10303
-PhysicOrder  (inccost=17615.97, cost=82.97, rows=25, memory=825) (actual rows=0)
+Total cost: 17583.97, memory=10271
+PhysicOrder  (inccost=17583.97, cost=82.97, rows=25, memory=825) (actual rows=0)
     Output: n_name[0],{sum(l_extendedprice*(1-l_discount))}[1]
     Order by: {sum(l_extendedprice*(1-l_discount))}[1]
-    -> PhysicHashAgg  (inccost=17533, cost=133, rows=25, memory=1650) (actual rows=0)
+    -> PhysicHashAgg  (inccost=17501, cost=132, rows=25, memory=1650) (actual rows=0)
         Output: {n_name}[0],{sum(l_extendedprice*(1-l_discount))}[1]
         Aggregates: sum(l_extendedprice[2]*(1-l_discount[5]))
         Group by: n_name[0]
-        -> PhysicHashJoin  (inccost=17400, cost=883, rows=83, memory=3600) (actual rows=0)
+        -> PhysicHashJoin  (inccost=17369, cost=877, rows=82, memory=3600) (actual rows=0)
             Output: n_name[3],{l_extendedprice*(1-l_discount)}[4],l_extendedprice[5],{(1-l_discount)}[6],{1}[0],l_discount[7]
             Filter: (c_custkey[1]=o_custkey[8] and c_nationkey[2]=s_nationkey[9])
             -> PhysicScanTable customer (inccost=150, cost=150, rows=150) (actual rows=150)
                 Output: 1,c_custkey[0],c_nationkey[3]
-            -> PhysicHashJoin  (inccost=16367, cost=1410, rows=500, memory=330) (actual rows=0)
+            -> PhysicHashJoin  (inccost=16342, cost=1397, rows=495, memory=330) (actual rows=0)
                 Output: n_name[0],{l_extendedprice*(1-l_discount)}[3],l_extendedprice[4],{(1-l_discount)}[5],l_discount[6],o_custkey[7],s_nationkey[1]
-=======
-Total cost: 17583.97, memory=10271
-PhysicOrder  (inccost=17583.97, cost=82.97, rows=25, memory=825) (actual rows=0)
-    Output: n_name[0],{sum(l_extendedprice*1-l_discount)}[1]
-    Order by: {sum(l_extendedprice*1-l_discount)}[1]
-    -> PhysicHashAgg  (inccost=17501, cost=132, rows=25, memory=1650) (actual rows=0)
-        Output: {n_name}[0],{sum(l_extendedprice*1-l_discount)}[1]
-        Aggregates: sum(l_extendedprice[2]*1-l_discount[5])
-        Group by: n_name[0]
-        -> PhysicHashJoin  (inccost=17369, cost=877, rows=82, memory=3600) (actual rows=0)
-            Output: n_name[3],{l_extendedprice*1-l_discount}[4],l_extendedprice[5],{1-l_discount}[6],{1}[0],l_discount[7]
-            Filter: c_custkey[1]=o_custkey[8] and c_nationkey[2]=s_nationkey[9]
-            -> PhysicScanTable customer (inccost=150, cost=150, rows=150) (actual rows=150)
-                Output: 1,c_custkey[0],c_nationkey[3]
-            -> PhysicHashJoin  (inccost=16342, cost=1397, rows=495, memory=330) (actual rows=0)
-                Output: n_name[0],{l_extendedprice*1-l_discount}[3],l_extendedprice[4],{1-l_discount}[5],l_discount[6],o_custkey[7],s_nationkey[1]
->>>>>>> 53614646
                 Filter: l_suppkey[8]=s_suppkey[2]
                 -> PhysicHashJoin  (inccost=97, cost=25, rows=5, memory=290) (actual rows=0)
                     Output: n_name[0],s_nationkey[2],s_suppkey[3]
@@ -69,13 +51,8 @@
                             Output: n_name[1],n_nationkey[0],n_regionkey[2]
                     -> PhysicScanTable supplier (inccost=10, cost=10, rows=10) (actual rows=10)
                         Output: s_nationkey[3],s_suppkey[0]
-<<<<<<< HEAD
-                -> PhysicHashJoin  (inccost=14860, cost=7355, rows=900, memory=3600) (actual rows=0)
+                -> PhysicHashJoin  (inccost=14848, cost=7343, rows=892, memory=3568) (actual rows=0)
                     Output: {l_extendedprice*(1-l_discount)}[2],l_extendedprice[3],{(1-l_discount)}[4],l_discount[5],o_custkey[0],l_suppkey[6]
-=======
-                -> PhysicHashJoin  (inccost=14848, cost=7343, rows=892, memory=3568) (actual rows=0)
-                    Output: {l_extendedprice*1-l_discount}[2],l_extendedprice[3],{1-l_discount}[4],l_discount[5],o_custkey[0],l_suppkey[6]
->>>>>>> 53614646
                     Filter: l_orderkey[7]=o_orderkey[1]
                     -> PhysicScanTable orders (inccost=1500, cost=1500, rows=223) (actual rows=0)
                         Output: o_custkey[1],o_orderkey[0]
