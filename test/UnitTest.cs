--- conflicted
+++ resolved
@@ -128,11 +128,7 @@
                 bool output = false;
                 foreach (var node in curlevel)
                 {
-<<<<<<< HEAD
-                    if (node.GetType().ToString() == "qpmodel.physic."+pattern) output = true;
-=======
                     if (node.GetType().ToString() == "qpmodel.physic." + pattern) output = true;
->>>>>>> 9a34a235
                     nextlevel.AddRange(node.children_);
                 }
                 return output;
@@ -143,11 +139,7 @@
             foreach (var pattern in patternlist)
             {
                 List<PhysicNode> nextlevel;
-<<<<<<< HEAD
-                while ( !FindInLevel(curlevel, pattern, out nextlevel) )
-=======
                 while (!FindInLevel(curlevel, pattern, out nextlevel))
->>>>>>> 9a34a235
                 {
                     curlevel = nextlevel;
                     if (nextlevel.Count == 0) return false;
@@ -694,15 +686,8 @@
         public void TestPropertyEnforcement()
         {
             QueryOption option = new QueryOption();
-<<<<<<< HEAD
-            option.optimize_.use_memo_ = true;
-            option.optimize_.enable_subquery_unnest_ = true;
             option.optimize_.enable_streamagg_ = true;
-            
-=======
-            option.optimize_.enable_streamagg_ = true;
-
->>>>>>> 9a34a235
+
             string sql = "select a2*2, count(a1) from a, b, c where a1>b1 and a2>c2 group by a2;";
             TU.ExecuteSQL(sql, "4,1;6,4", out string phyplan, option);
             Assert.AreEqual(1, TU.CountStr(phyplan, "PhysicStreamAgg"));
