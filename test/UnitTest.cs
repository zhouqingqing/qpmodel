--- conflicted
+++ resolved
@@ -2016,7 +2016,6 @@
         }
 
         [TestMethod]
-<<<<<<< HEAD
         public void TestNestStrConWithFuncExpr()
         {
             string sql = null;
@@ -2026,7 +2025,9 @@
 
             sql = "select substring(upper('mat') || upper('he') || upper('mat') || upper('ics'), 3, 8) from a;";
             TU.ExecuteSQL(sql, "THEMAT;THEMAT;THEMAT");
-=======
+        }
+      
+        [TestMethod]
         public void TestFuncExprWithNull()
         {
             string scale = "0001";
@@ -2044,7 +2045,6 @@
 
             sql = "select upper(null) from lineitem where l_orderkey=1;";
             TU.ExecuteSQL(sql, ";;;;;");
->>>>>>> 8676175f
         }
     }
 
