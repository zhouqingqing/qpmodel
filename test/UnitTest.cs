--- conflicted
+++ resolved
@@ -2104,13 +2104,10 @@
             sql = "select d2, a1 from ad, dd where d3=a1 order by d2;";
             TU.ExecuteSQL(sql, "1,2", out phyplan);
             Assert.AreEqual(1, TU.CountStr(phyplan, "Gather"));
-<<<<<<< HEAD
             Assert.AreEqual(1, TU.CountStr(phyplan, "Redistribute"));
             sql = "select d2, a2 from ad, dd where d4=a2 order by d2;";
             TU.ExecuteSQL(sql, "1,3", out phyplan);
             Assert.AreEqual(1, TU.CountStr(phyplan, "Gather"));
-=======
->>>>>>> 2c09fdcc
             Assert.AreEqual(2, TU.CountStr(phyplan, "Redistribute"));
         }
     }
